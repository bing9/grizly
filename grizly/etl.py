import boto3
import os
from sqlalchemy import create_engine
from sqlalchemy.pool import NullPool
import pandas as pd
import csv

from grizly.utils import (
    read_config,
    check_if_exists
)


config = read_config()
try:
    os.environ["HTTPS_PROXY"] = config["https"]
except TypeError:
    pass

def to_csv(qf,csv_path, sql, engine, sep='\t', chunksize=None, compress=False):
    """
    Writes table to csv file.
    Parameters
    ----------
    csv_path : string
        Path to csv file.
    sql : string
        SQL query.
    engine : str
        Engine string.
    sep : string, default '\t'
        Separtor/delimiter in csv file.
    chunksize : int, default None
        If specified, return an iterator where chunksize is the number of rows to include in each chunk.
    """
    engine = create_engine(engine, encoding='utf8', poolclass=NullPool)

    try:
        con = engine.connect().connection
        cursor = con.cursor()
        cursor.execute(sql)
    except:
        con = engine.connect().connection
        cursor = con.cursor()
        cursor.execute(sql)

    with open(csv_path, 'w', newline='', encoding = 'utf-8') as csvfile:
        writer = csv.writer(csvfile, delimiter=sep)
        writer.writerow(qf.data["select"]["sql_blocks"]["select_aliases"])

        if isinstance(chunksize, int):
            if chunksize == 1:
                while True:
                    row = cursor.fetchone()
                    if not row:
                        break
                    writer.writerow(row)
            else:
                while True:
                    rows = cursor.fetchmany(chunksize)
                    if not rows:
                        break
                    writer.writerows(rows)
        else:
            writer.writerows(cursor.fetchall())

    cursor.close()
    con.close()


def to_csv_1(qf,csv_path, sql, engine, sep='\t', chunksize=None, compress=False):
    """
    Writes table to csv file.

    Parameters
    ----------
    csv_path : string
        Path to csv file.
    sql : string
        SQL query.
    engine : str
        Engine string.
    sep : string, default '\t'
        Separtor/delimiter in csv file.
    chunksize : int, default None
        If specified, return an iterator where chunksize is the number of rows to include in each chunk.
    """
    engine = create_engine(engine, encoding='utf8', poolclass=NullPool)

    if chunksize:
        iterator = 0
        limit_reached = False
        if qf.data["select"]["limit"] != '':
            row_limit = qf.data["select"]["limit"]
        while True:
            row_limit -= chunksize
            if row_limit < 0:
                chunksize += row_limit
                limit_reached = True

            qf.limit(f"{chunksize} OFFSET {iterator}")
            iterator += chunksize
            qf.get_sql()

            try:
                con = engine.connect().connection
                cursor = con.cursor()
                cursor.execute(qf.sql)
            except:
                con = engine.connect().connection
                cursor = con.cursor()
                cursor.execute(qf.sql)

            with open(csv_path, 'w', newline='', encoding = 'utf-8') as csvfile:
                writer = csv.writer(csvfile, delimiter=sep)
                writer.writerow(qf.data["select"]["sql_blocks"]["select_aliases"])

                writer.writerows(cursor.fetchall())

            cursor.close()
            con.close()

            if limit_reached:
                break
    else:
        to_csv(qf,csv_path, sql, engine, sep=sep, compress=compress)


def create_table(qf, table, engine, schema='', char_size=500):
    """
    Creates a new table in database if the table doesn't exist.

    Parameters
    ----------
    qf : QFrame object
    table : string
        Name of SQL table.
    engine : str
        Engine string.
    schema : string, optional
        Specify the schema.
    char_size : int, size of the VARCHAR field in the database column
    """
    engine = create_engine(engine, encoding='utf8', poolclass=NullPool)

    table_name = f'{schema}.{table}' if schema else f'{table}'

    if check_if_exists(table, schema):
        print("Table {} already exists...".format(table_name))

    else:
        sql_blocks = qf.data["select"]["sql_blocks"]
        columns = []
        for item in range(len(sql_blocks["select_aliases"])):
<<<<<<< HEAD
            if sql_blocks["types"][item] == "VARCHAR(500)":
                column = sql_blocks["select_aliases"][item] + ' ' + 'VARCHAR({})'.format(char_size)
=======
            if char_size != 500:
                if sql_blocks["select_aliases"][item] == 'VARCHAR(500)'
                    column = sql_blocks["select_aliases"][item] + ' ' + 'VARCHAR({})'.format(char_size)
                else:
                    column = sql_blocks["select_aliases"][item] + ' ' + sql_blocks["types"][item]
>>>>>>> 7161123c
            else:
                column = sql_blocks["select_aliases"][item] + ' ' + sql_blocks["types"][item]
            columns.append(column)

        columns_str = ", ".join(columns)
        sql = "CREATE TABLE {} ({})".format(table_name, columns_str)

        con = engine.connect()
        con.execute(sql)
        con.close()

        print("Table {} has been created successfully.".format(sql))


def to_s3(file_path: str, s3_name: str):
    """Writes local file to s3 in 'teis-data' bucket with prefix 'bulk/'.

    Examples
    --------
    >>> to_s3('emea_daily.xlsx', 'dbb/ENG_EMEA/emea_daily.xlsx')

    Parameters
    ----------
    file_path : str
        Path to the file.
    s3_name : str
        Name of s3_file. Should be: 'repo_name/file_name'.
    """
    s3 = boto3.resource('s3', aws_access_key_id=config["akey"], aws_secret_access_key=config["skey"], region_name=config["region"])
    bucket = s3.Bucket('teis-data')

    bucket.upload_file(file_path, 'bulk/' + s3_name)
    print('{} uploaded to s3 as {}'.format(os.path.basename(file_path), 'bulk/' + s3_name))


def read_s3(file_path: str, s3_name: str):
    """Downloads s3 file from 'teis-data' bucket with prefix 'bulk/' to local file.

    Parameters
    ----------
    file_path : str
        Path to the file.
    s3_name : str
        Name of s3_file.
    """
    s3 = boto3.resource('s3', aws_access_key_id=config["akey"], aws_secret_access_key=config["skey"], region_name=config["region"])
    bucket = s3.Bucket('teis-data')

    with open(file_path, 'wb') as data:
        bucket.download_fileobj('bulk/' + s3_name, data)
    print('{} uploaded to {}'.format('bulk/' + s3_name, os.path.basename(file_path)))


def csv_to_s3(csv_path):
    """
    Writes csv file to s3 in 'teis-data' bucket.

    Parameters
    ----------
    csv_path : string
        Path to csv file.
    """
    s3 = boto3.resource('s3', aws_access_key_id=config["akey"], aws_secret_access_key=config["skey"], region_name=config["region"])
    bucket = s3.Bucket('teis-data')

    # if s3_name[-4:] != '.csv': s3_name = s3_name + '.csv'

    s3_name = os.path.basename(csv_path)

    bucket.upload_file(csv_path, 'bulk/' + s3_name)
    print('{} uploaded to s3 as {}'.format(os.path.basename(csv_path), 'bulk/' + s3_name))


def s3_to_csv(csv_path):
    """
    Writes s3 in 'teis-data' bucket to csv file .

    Parameters
    ----------
    csv_path : string
        Path to csv file.
    """
    s3 = boto3.resource('s3', aws_access_key_id=config["akey"], aws_secret_access_key=config["skey"], region_name=config["region"])
    bucket = s3.Bucket('teis-data')

    # if s3_name[-4:] != '.csv': s3_name = s3_name + '.csv'
    s3_name = os.path.basename(csv_path)

    with open(csv_path, 'wb') as data:
        bucket.download_fileobj('bulk/' + s3_name, data)
    print('{} uploaded to {}'.format('bulk/' + s3_name, csv_path))


def df_to_s3(df, table_name, schema, dtype=None, sep='\t', engine=None, delete_first=False, clean_df=False, keep_csv=False, chunksize=10000, if_exists="fail"):

    """Copies a dataframe inside a Redshift schema.table
        using the bulk upload via this process:
        df -> local csv -> s3 csv -> redshift table

        NOTE: currently this function performs a delete * in
        the target table, append is in TODO list, also we
        need to add a timestamp column

        COLUMN TYPES: right now you need to do a DROP TABLE to
        change the column type, this needs to be changed TODO
    """

    ACCESS_KEY = config["akey"]
    SECRET_KEY = config["skey"]
    REGION = config["region"]

    if engine is None:
        engine = create_engine('mssql+pyodbc://Redshift')

    s3 = boto3.resource('s3', aws_access_key_id=ACCESS_KEY, aws_secret_access_key=SECRET_KEY, region_name=REGION)
    bucket = s3.Bucket('teis-data')

    filename = table_name + '.csv'
    filepath = os.path.join(os.getcwd(), filename)

    if delete_first:
        remove_from_s3(table_name)
        s3_file = s3.Object('teis-data', filename)
        s3_file.delete()

    if clean_df:
        df = df_clean(df)

    df = clean_colnames(df)
    df.columns = df.columns.str.strip().str.replace(" ", "_") # Redshift won't accept column names with spaces

    df.to_csv(filepath, sep="\t", encoding="utf-8", index=False, chunksize=chunksize)
    print(f'{filename} created in {filepath}')

    bucket.upload_file(filepath, f"bulk/{filename}")
    print(f'bulk/{filename} file uploaded to s3')

    if check_if_exists(table_name, schema):
        if if_exists == 'fail':
            raise ValueError(f"Table {table_name} already exists")
        elif if_exists == 'replace':
            sql = f"DELETE FROM {schema}.{table_name}"
            engine.execute(sql)
            print('SQL table has been cleaned up successfully.')
        else:
            pass
    else:
        df.head(1).to_sql(table_name, schema=schema, index=False, con=engine, dtype=dtype)

    if not keep_csv:
        os.remove(filepath)


def remove_from_s3(table_name, bucket_name="teis-data", file_extension="csv"):
    """ Requires configuration of AWS CLI (in CMD: >>aws configure) """

    os.system(f"SET HTTPS_PROXY=nyc3.sme.zscalertwo.net:10156 && aws s3api delete-object --bucket {bucket_name} --key bulk/{table_name}.{file_extension}")

    return None


def clean_colnames(df):

    reserved_words = ["user"]

    df.columns = df.columns.str.strip().str.replace(" ", "_") # Redshift won't accept column names with spaces
    df.columns = [f'"{col}"' if col.lower() in reserved_words else col for col in df.columns]

    return df


def df_clean(df):


    def remove_inside_quotes(string):
        """ removes double single quotes ('') inside a string,
        e.g. Sam 'Sammy' Johnson -> Sam Sammy Johnson """

        # pandas often parses timestamp values obtained from SQL as objects
        if type(string) == pd.Timestamp:
            return string

        if pd.notna(string):
            if isinstance(string, str):
                if string.find("'") != -1:
                    first_quote_loc = string.find("'")
                    if string.find("'", first_quote_loc+1) != -1:
                        second_quote_loc = string.find("'", first_quote_loc+1)
                        string_cleaned = string[:first_quote_loc] + string[first_quote_loc+1:second_quote_loc] + string[second_quote_loc+1:]
                        return string_cleaned
        return string


    def remove_inside_single_quote(string):
        """ removes a single single quote ('') from the beginning of a string,
        e.g. Sam 'Sammy' Johnson -> Sam Sammy Johnson """
        if type(string) == pd.Timestamp:
            return string

        if pd.notna(string):
            if isinstance(string, str):
                if string.startswith("'"):
                    return string[1:]
        return string


    df_string_cols = df.select_dtypes(object)
    df_string_cols = (
        df_string_cols
        .applymap(remove_inside_quotes)
        .applymap(remove_inside_single_quote)
        .replace(to_replace="\\", value="")
        .replace(to_replace="\n", value="", regex=True) # regex=True means "find anywhere within the string"
    )
    df.loc[:, df.columns.isin(df_string_cols.columns)] = df_string_cols

    bool_cols = df.select_dtypes(bool).columns
    df[bool_cols] = df[bool_cols].astype(int)

    return df


def s3_to_rds_qf(qf, table, s3_name, schema='', if_exists='fail', sep='\t', use_col_names=True):
    """
    Writes s3 to Redshift database.

    Parameters:
    -----------
    qf : {None, QFrame}, default None
        QFrame object or None
    table : string
        Name of SQL table.
    s3_name : string

    schema : string, optional
        Specify the schema.
    if_exists : {'fail', 'replace', 'append'}, default 'fail'
            How to behave if the table already exists.
            * fail: Raise a ValueError.
            * replace: Clean table before inserting new values. NOTE: It won't drop the table.
            * append: Insert new values to the existing table.
    sep : string, default '\t'
        Separator/delimiter in csv file.
    use_col_names : boolean, default True
        If True the data will be loaded by the names of columns.
    """
    if if_exists not in ("fail", "replace", "append"):
        raise ValueError("'{0}' is not valid for if_exists".format(if_exists))

    engine = create_engine("mssql+pyodbc://Redshift", encoding='utf8', poolclass=NullPool)

    table_name = f'{schema}.{table}' if schema else f'{table}'

    if check_if_exists(table, schema):
        if if_exists == 'fail':
            raise ValueError("Table {} already exists".format(table_name))
        elif if_exists == 'replace':
            sql ="DELETE FROM {}".format(table_name)
            engine.execute(sql)
            print('SQL table has been cleaned up successfully.')
        else:
            pass
    else:
        create_table(qf, table, engine="mssql+pyodbc://Redshift", schema=schema)

    if s3_name[-4:] != '.csv': s3_name += '.csv'

    col_names = '(' + ', '.join(qf.data['select']['sql_blocks']['select_aliases']) + ')' if use_col_names else ''

    print("Loading {} data into {} ...".format('bulk/'+s3_name,table_name))

    sql = """
        COPY {} {} FROM 's3://teis-data/bulk/{}'
        access_key_id '{}'
        secret_access_key '{}'
        delimiter '{}'
        NULL ''
        IGNOREHEADER 1
        REMOVEQUOTES
        ;commit;
        """.format(table_name, col_names, s3_name, config["akey"], config["skey"], sep)

    engine.execute(sql)
    print('Data has been copied to {}'.format(table_name))


def s3_to_rds(file_name, table_name=None, schema='', if_exists='fail', sep='\t'):
    """
    Writes s3 to Redshift database.
    Parameters:
    -----------
    file_name : string
        Name of the file to be uploaded.
    table_name : string, optional
        The name of the table. By default, equal to file_name.
    schema : string, optional
        Specify the schema.
    if_exists : {'fail', 'replace', 'append'}, default 'fail'
            How to behave if the table already exists.
            * fail: Raise a ValueError.
            * replace: Clean table before inserting new values. NOTE: It won't drop the table.
            * append: Insert new values to the existing table.
    sep : string, default '\t'
        Separator/delimiter in csv file.
    """

    if if_exists not in ("fail", "replace", "append"):
        raise ValueError("'{0}' is not valid for if_exists".format(if_exists))

    engine = create_engine("mssql+pyodbc://Redshift", encoding='utf8', poolclass=NullPool)

    if not table_name:
        table_name = file_name.replace(".csv", "")

    if check_if_exists(table_name, schema):
        if if_exists == 'fail':
            raise ValueError(f"Table {table_name} already exists")
        elif if_exists == 'replace':
            sql = f"DELETE FROM {schema}.{table_name}"
            engine.execute(sql)
            print(f'Table {table_name} has been cleaned up successfully.')
        else:
            pass

    print(f"Loading data into {table_name}...")
    sql = f"""
        COPY {schema}.{table_name} FROM 's3://teis-data/bulk/{file_name}'
        access_key_id '{config["akey"]}'
        secret_access_key '{config["skey"]}'
        delimiter '{sep}'
        NULL ''
        IGNOREHEADER 1
        REMOVEQUOTES
        ;commit;
        """

    engine.execute(sql)
    print(f'Data has been copied to {table_name}')


def write_to(qf, table, schema, if_exists):
    """
    Inserts values from QFrame object into given table. Name of columns in qf and table have to match each other.
    Warning: QFrame object should not have Denodo defined as an engine.
    Parameters:
    -----
    qf: QFrame object
    table: string
    schema: string
    """
    sql = qf.get_sql().sql
    columns = ', '.join(qf.data['select']['sql_blocks']['select_aliases'])
    if schema!='':
        sql_statement = f"INSERT INTO {schema}.{table} ({columns}) {sql}"
        sql_del_statement = f"DELETE FROM {schema}.{table}"
    else:
        sql_statement = f"INSERT INTO {table} ({columns}) {sql}"
        sql_del_statement = f"DELETE FROM {table}"
    engine = create_engine(qf.engine)

    if check_if_exists(table=table, schema=schema):
        if if_exists=='replace':
            engine.execute(sql_del_statement)
            engine.execute(sql_statement)
            print(f'Data has been owerwritten into {schema}.{table}')
        elif if_exists=='fail':
            raise ValueError("Table already exists")
        elif if_exists=='append':
            engine.execute(sql_statement)
            print(f'Data has been appended to {table}')
    else:
        create_table(qf=qf, table=table, engine=engine, schema=schema)
        engine.execute(sql_statement)<|MERGE_RESOLUTION|>--- conflicted
+++ resolved
@@ -152,16 +152,8 @@
         sql_blocks = qf.data["select"]["sql_blocks"]
         columns = []
         for item in range(len(sql_blocks["select_aliases"])):
-<<<<<<< HEAD
             if sql_blocks["types"][item] == "VARCHAR(500)":
                 column = sql_blocks["select_aliases"][item] + ' ' + 'VARCHAR({})'.format(char_size)
-=======
-            if char_size != 500:
-                if sql_blocks["select_aliases"][item] == 'VARCHAR(500)'
-                    column = sql_blocks["select_aliases"][item] + ' ' + 'VARCHAR({})'.format(char_size)
-                else:
-                    column = sql_blocks["select_aliases"][item] + ' ' + sql_blocks["types"][item]
->>>>>>> 7161123c
             else:
                 column = sql_blocks["select_aliases"][item] + ' ' + sql_blocks["types"][item]
             columns.append(column)
