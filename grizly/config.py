--- conflicted
+++ resolved
@@ -77,12 +77,7 @@
                 raise ValueError("config is empty")
 
             for key in data["config"].keys():
-<<<<<<< HEAD
                 # _validate_config(data["config"][key], services=list(data["config"][key]))
-                pass
-=======
-                _validate_config(data["config"][key], services=None)
->>>>>>> a02044af
 
             Config.data = data["config"]
             self.logger.debug("Config data has been saved.")
@@ -144,11 +139,7 @@
                         "Old configuration for 'github' has been replaced with new compatible with grizly 0.3.6."
                     )
 
-<<<<<<< HEAD
                 # _validate_config(data["config"][key], services=list(data["config"][key]))
-=======
-                _validate_config(data["config"][key], services=None)
->>>>>>> a02044af
 
             Config.data = data["config"]
             self.logger.debug(f"Config data loaded from {json_path}.")
@@ -197,19 +188,11 @@
                         f"Key '{key}' already exists and has been skipped. If you want to overwrite it please use if_exists='replace'"
                     )
                 elif if_exists == "replace":
-<<<<<<< HEAD
                     # _validate_config(data[key], services=list(data[key]))
                     Config.data.update({key: data[key]})
                     print(f"Key '{key}' has been overwritten.")
             else:
                 # _validate_config(data[key], services=list(data[key]))
-=======
-                    _validate_config(data[key], services=None)
-                    Config.data.update({key: data[key]})
-                    print(f"Key '{key}' has been overwritten.")
-            else:
-                _validate_config(data[key], services=None)
->>>>>>> a02044af
                 Config.data[key] = data[key]
                 self.logger.debug(f"Key '{key}' has been added.")
         return Config()
@@ -312,11 +295,11 @@
         raise ValueError("config is empty")
 
     valid_services = {"email", "github", "sfdc", "proxies", "sqldb"}
-    # invalid_keys = set(config.keys()) - valid_services
-    # if invalid_keys != set():
-    #     raise KeyError(f"Root invalid keys {invalid_keys} in config. Valid keys: {valid_services}")
-
-    if services is None:
+    invalid_keys = set(config.keys()) - valid_services
+    if invalid_keys != set():
+        raise KeyError(f"Root invalid keys {invalid_keys} in config. Valid keys: {valid_services}")
+
+    if services == None:
         services = list(valid_services)
     if isinstance(services, str):
         services = [services]
