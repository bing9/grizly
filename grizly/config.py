--- conflicted
+++ resolved
@@ -295,7 +295,6 @@
     if config == {}:
         raise ValueError("config is empty")
 
-<<<<<<< HEAD
     valid_services = {"email", "github", "sfdc", "proxies", "sqldb", "schedule"}
     # invalid_keys = set(config.keys()) - valid_services
     # if invalid_keys != set():
@@ -303,15 +302,6 @@
 
     if services is None:
         services = list(set(config.keys()).intersection(valid_services))
-=======
-    valid_services = {"email", "github", "sfdc", "proxies", "sqldb"}
-    invalid_keys = set(config.keys()) - valid_services
-    if invalid_keys != set():
-        raise KeyError(f"Root invalid keys {invalid_keys} in config. Valid keys: {valid_services}")
-
-    if services == None:
-        services = list(valid_services)
->>>>>>> 31d9cb64
     if isinstance(services, str):
         services = [services]
     if not isinstance(services, list):
