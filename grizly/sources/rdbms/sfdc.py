import logging
import os
from logging import Logger

<<<<<<< HEAD
from ...config import Config
from ...config import config as default_config
from ..base import BaseSource
=======
from grizly.config import Config
from grizly.config import config as default_config
from grizly.sources.rdbms.base import BaseSource, BaseTable
>>>>>>> 4e7e8c73
from ...utils.type_mappers import sfdc_to_sqlalchemy_dtype
from simple_salesforce import Salesforce
from simple_salesforce.login import SalesforceAuthenticationFailed


class SFDCTable(BaseTable):
    def __init__(self, name, source, schema=None):
        super().__init__(name=name, source=source, schema=schema)

    @property
    def fields(self):
        sf_table = getattr(self.source.con, self.name)
        field_descriptions = sf_table.describe()["fields"]
        fields = [field["name"] for field in field_descriptions]
        return fields

    @property
    def types(self):
        sf_table = getattr(self.source.con, self.name)
        field_descriptions = sf_table.describe()["fields"]

        types_and_lengths = [(field["type"], field["length"]) for field in field_descriptions]
        dtypes = []
        for field_sfdc_type, field_len in types_and_lengths:
            field_sqlalchemy_type = sfdc_to_sqlalchemy_dtype(field_sfdc_type)
            if field_sqlalchemy_type == "NVARCHAR":
                field_sqlalchemy_type = f"{field_sqlalchemy_type}({field_len})"
            dtypes.append(field_sqlalchemy_type)
        return dtypes

    @property
    def nrows(self):
        query = f"SELECT COUNT() FROM {self.name}"
        return self.source.con.query(query)["totalSize"]

    @property
    def ncols(self):
        pass


class SFDB(BaseSource):
    def __init__(
        self,
        config: Config = None,
        username: str = "",
        password: str = "",
        organization_id: str = "",
        proxies: dict = None,
        logger: Logger = None,
    ):
        self.logger = logger or logging.getLogger(__name__)
        if username and password and organization_id and proxies:
            self.username = username
            self.password = password
            self.organization_id = organization_id
            self.proxies = proxies
        else:
            if not config:
                config = default_config
            self._load_attrs_from_config(config)

    def _load_attrs_from_config(self, config):
        sfdc_config = config.get_service("sfdc")
        self.username = sfdc_config.get("username")
        self.password = sfdc_config.get("password")
        self.organization_id = sfdc_config.get("organizationId")
        self.proxies = sfdc_config.get("proxies") or {
            "http": os.getenv("HTTP_PROXY"),
            "https": os.getenv("HTTPS_PROXY"),
        }

    @property
    def con(self):
        try:
            con = Salesforce(
                password=self.password,
                username=self.username,
                organizationId=self.organization_id,
                proxies=self.proxies,
            )
        except SalesforceAuthenticationFailed:
            self.logger.info(
                "Could not log in to SFDC. Are you sure your password hasn't expired and your proxy is set up correctly?"
            )
            raise SalesforceAuthenticationFailed
        return con

    @property
    def tables(self):
        """Alias for objects"""
        return self.objects

    @property
    def objects(self):
        table_names = [obj["name"] for obj in self.con.describe()["sobjects"]]
        return table_names

    def object(self, name):
        return SFDCTable(name=name, source=self)

    def table(self, name):
        """Alias for object"""
        return self.object(name=name)

    def copy_object(self):
        raise NotImplementedError

    def delete_object(self):
        raise NotImplementedError

    def create_object(self):
        raise NotImplementedError


sfdb = SFDB()<|MERGE_RESOLUTION|>--- conflicted
+++ resolved
@@ -2,15 +2,9 @@
 import os
 from logging import Logger
 
-<<<<<<< HEAD
 from ...config import Config
 from ...config import config as default_config
 from ..base import BaseSource
-=======
-from grizly.config import Config
-from grizly.config import config as default_config
-from grizly.sources.rdbms.base import BaseSource, BaseTable
->>>>>>> 4e7e8c73
 from ...utils.type_mappers import sfdc_to_sqlalchemy_dtype
 from simple_salesforce import Salesforce
 from simple_salesforce.login import SalesforceAuthenticationFailed
