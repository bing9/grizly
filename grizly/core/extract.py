--- conflicted
+++ resolved
@@ -23,25 +23,12 @@
         self.rows = None
         self.extract_format = extract_format
         self.task = None
-<<<<<<< HEAD
-    
-=======
 
->>>>>>> 8fb041f1
     def get_path(self):
         return self.csv_path
 
     def write(self):
         if self.extract_format == 'csv':
-<<<<<<< HEAD
-            with open(self.csv_path, 'a', newline='', encoding = 'utf-8') as csvfile:
-                        print("writing...")
-                        writer = csv.writer(csvfile, delimiter=',')
-                        writer.writerows(self.rows)
-                        print("done writing")
-        else:
-            raise "Non supported format"
-=======
             with open(self.csv_path, 'w', newline='', encoding = 'utf-8') as csvfile:
                 print("writing...")
                 writer = csv.writer(csvfile, delimiter=',')
@@ -49,7 +36,6 @@
                 print("done writing")
         else:
             raise f"{self.extract_format} format not supported."
->>>>>>> 8fb041f1
 
     def from_sql(self, table, engine_str, chunk_column:str=None, schema:str=None, sep='\t', delayed = False):
         """
@@ -108,10 +94,6 @@
         tablename : string
         ...?
         """
-<<<<<<< HEAD
-        pass
-    
-=======
         proxies = {
             "http": "http://restrictedproxy.tycoelectronics.com:80",
             "https": "http://restrictedproxy.tycoelectronics.com:80",
@@ -145,7 +127,6 @@
 
         return self
 
->>>>>>> 8fb041f1
     def from_github(self, username:str, username_password:str, pages:int=100):
         proxies = {
             "http": "http://restrictedproxy.tycoelectronics.com:80",
