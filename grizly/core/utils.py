import os
import json
from sqlalchemy import create_engine
import pandas as pd
from sqlalchemy.pool import NullPool


def read_config():
    json_path = os.path.join(os.environ['USERPROFILE'], '.grizly', 'etl_config.json')
    with open(json_path, 'r') as f:
                config = json.load(f)
    return config


config = read_config()
os.environ["HTTPS_PROXY"] = config["https"]

def columns_to_excel(table, excel_path, schema):
    """
    Get columns from Denodo table
    """
    query = f"""
        SELECT column_name
        FROM get_view_columns()
        WHERE view_name = '{table}'
            AND database_name = '{schema}'
        """

    engine = create_engine("mssql+pyodbc://DenodoODBC")
    col_names = pd.read_sql(query, engine)
    col_names.to_excel(excel_path, index=False)
    return "Columns saved in excel."


def check_if_exists(table, schema=''):
    """
    Checks if a table exists in Redshift.
    """
    engine = create_engine("mssql+pyodbc://Redshift", encoding='utf8', poolclass=NullPool)
    if schema == '':
        table_name = table
        sql_exists = "select * from information_schema.tables where table_name = '{}' ". format(table)
    else:
        table_name = schema + '.' + table
        sql_exists = "select * from information_schema.tables where table_schema = '{}' and table_name = '{}' ". format(schema, table)

    return not pd.read_sql_query(sql = sql_exists, con=engine).empty


def delete_where(table, schema='', *argv):
    """
    Removes records from Redshift table which satisfy *argv.

    Parameters:
    ----------
    table : string
        Name of SQL table.
    schema : string, optional
        Specify the schema.

    Examples:
    --------
        >>> delete_where('test_table', schema='testing', "fiscal_year = '2019'")

        Will generate and execute query:
        "DELETE FROM testing.test WHERE fiscal_year = '2019'"


        >>> delete_where('test_table', schema='testing', "fiscal_year = '2017' OR fiscal_year = '2018'", "customer in ('Enel', 'Agip')")

        Will generate and execute two queries:
        "DELETE FROM testing.test WHERE fiscal_year = '2017' OR fiscal_year = '2018'"
        "DELETE FROM testing.test WHERE customer in ('Enel', 'Agip')"

    """
    table_name = f'{schema}.{table}' if schema else f'{table}'

    if check_if_exists(table, schema):
        engine = create_engine("mssql+pyodbc://Redshift", encoding='utf8', poolclass=NullPool)

        if argv is not None:
            for arg in argv:
                sql = f"DELETE FROM {table_name} WHERE {arg} "
                engine.execute(sql)
                print(f'Records from table {table_name} where {arg} has been removed successfully.')
    else:
        print(f"Table {table_name} doesn't exist.")


def copy_table(schema, copy_from, to, engine=None):

    sql = f"""
    DROP TABLE IF EXISTS {schema}.{to};
    CREATE TABLE {schema}.{to} AS
    SELECT * FROM {schema}.{copy_from}
    """

    print("Executing...")
    print(sql)

    if engine is None:
        engine = create_engine("mssql+pyodbc://Redshift")

    engine.execute(sql)

<<<<<<< HEAD
    os.system("SET HTTPS_PROXY=nyc3.sme.zscalertwo.net:10156")
    os.system(f"aws s3api delete-object --bucket {bucket_name} --key bulk/{table_name}.{file_extension}")


def copy_table(schema, copy_from, to, engine=None):

    sql = f"""
    DROP TABLE IF EXISTS {schema}.{to};
    CREATE TABLE {schema}.{to} AS
    SELECT * FROM {schema}.{copy_from}
    """

    print("Executing...")
    print(sql)

    if engine is None:
        engine = create_engine(store["redshift"])

    engine.execute(sql)

    return "Success"
=======
    return "Success"
>>>>>>> 0279f715
<|MERGE_RESOLUTION|>--- conflicted
+++ resolved
@@ -103,28 +103,4 @@
 
     engine.execute(sql)
 
-<<<<<<< HEAD
-    os.system("SET HTTPS_PROXY=nyc3.sme.zscalertwo.net:10156")
-    os.system(f"aws s3api delete-object --bucket {bucket_name} --key bulk/{table_name}.{file_extension}")
-
-
-def copy_table(schema, copy_from, to, engine=None):
-
-    sql = f"""
-    DROP TABLE IF EXISTS {schema}.{to};
-    CREATE TABLE {schema}.{to} AS
-    SELECT * FROM {schema}.{copy_from}
-    """
-
-    print("Executing...")
-    print(sql)
-
-    if engine is None:
-        engine = create_engine(store["redshift"])
-
-    engine.execute(sql)
-
-    return "Success"
-=======
-    return "Success"
->>>>>>> 0279f715
+    return "Success"