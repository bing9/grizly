from IPython.display import HTML, display
import pandas
import re
import os
import sqlparse
from copy import deepcopy
import json
from sqlalchemy import create_engine
from sqlalchemy.pool import NullPool

from grizly.io.sqlbuilder import (
    get_sql, 
    build_column_strings
)

from grizly.io.excel import read_excel
from grizly.io.etl import *
from grizly.core.utils import *

def prepend_table(data, expression):
    field_regex = r"\w+[a-z]"
    escapes_regex = r"""[^"]+"|'[^']+'|and\s|or\s"""
    column_names = re.findall(field_regex, expression)
    columns_to_escape = " ".join(re.findall(escapes_regex, expression))
    for column_name in column_names:
        if column_name in columns_to_escape:
            pass
        else:
            _column_name = data["table"] + "." + column_name
            expression = expression.replace(column_name, _column_name)
            columns_to_escape += " {}".format(column_name)
    return expression


class QFrame:
    """
    Parameters
    ----------
    data: dict
        Dictionary structure holding fields, schema, table, sql information.

    engine : str
        Engine string. If empty then the engine string is "mssql+pyodbc://DenodoODBC"

    field : Each field is a dictionary with these keys. For instance, a 
            query field inside fields definition could look like 
            
            data = {"Country":{"as":"country_name", "group_by":"group"
            , "table":"countries", "schema":"salestables"}}

            In the above case "Country" is a field inside the data 
            dictionary

            Field attributes (keys):
            * as: the 'as' of the database column
            * group_by: If this column is grouped. If it's a dim it's always a 
            group. If it's a num it can be any group agg (sum, count, max, min, etc.)
            * expression: if this is a calculated field, this is an sql expression like
            column_name * 2 or 'string_value' etc.
    """

    def __init__(self, data={}, engine='', sql='', getfields=[]):
        self.engine =  engine if engine!='' else "mssql+pyodbc://DenodoODBC"
        self.data = data
        self.sql = sql
        self.getfields = getfields
        self.fieldattrs = ["type", "as", "group_by", "expression", "select", "custom_type", "order_by"]
        self.fieldtypes = ["dim", "num"]
        self.metaattrs = ["limit", "where", "having"]
         

    def save_json(self, json_path=''):
        """
        Saves QFrame.data to json file. By default data is saved in your_directory\json\qframe_data.json'

        Parameters:
        ----------
        json_path : str
            Path to json file.

        """ 
        json_path = json_path if json_path else os.path.join(os.getcwd(), 'json', 'qframe_data.json')
        with open(json_path, 'w') as f:
            json.dump(self.data, f)
        print(f"Data saved in {json_path}")


    def read_json(self, json_path=''):
        """
        Reads QFrame.data from json file. By default reads data from your_directory\json\qframe_data.json'

        Parameters:
        ----------
        json_path : str
            Path to json file.

        """ 
        json_path = json_path if json_path else os.path.join(os.getcwd(), 'json', 'qframe_data.json')
        with open(json_path, 'r') as f:
            data = json.load(f)
            self.validate_data(data)
            self.data = data


    def validate_data(self, data):
        # validating fields, need to validate other stuff too
        data = data["select"]

        for field_key in data['fields']:
            for key_attr in data['fields'][field_key]:
                if key_attr not in set(self.fieldattrs):
                    raise AttributeError("Your columns have invalid attributes.")

        for field_key in data["fields"]:
            if "type" in data["fields"][field_key]:
               if data["fields"][field_key]["type"] not in self.fieldtypes:
                    raise ValueError("Your columns have invalid types.")
            else:
                raise KeyError("Some of your columns don't have types.")

   
    def from_dict(self, data):
        self.validate_data(data)
        self.data = data
        return self

       
    def read_excel(self, excel_path, sheet_name="", query=""):
        schema, table, columns_qf = read_excel(excel_path, sheet_name, query)

        data = {"select": {
                    "fields": columns_qf,
                    "schema": schema,
                    "table": table
                }}

        self.validate_data(data)
        self.data = data
        return self


    def create_sql_blocks(self):
        self.data['select']['sql_blocks'] = build_column_strings(self.data)
        return self


    def rename(self, fields):
        """
        Renames columns.

        Parameters:
        -----------
        fields : dict
            Dictionary of columns and their new names.

        Examples:
        --------
            >>> q.rename({"sq1.customer_id" : "customer_id", "sq2.customer_id" : "supplier_id"})
    
        """
        for field in fields:
            if field in self.data["select"]["fields"]:
                self.data["select"]["fields"][field]["as"] = fields[field]
        return self


    def remove(self, fields):
        """
        Removes fields.

        Parameters:
        -----------
        fields : list
            List of fields to remove.

        Examples:
        --------
            >>> q.remove(["sq1.customer_id", "sq2.customer_id"])
    
        """
        if isinstance(fields, str) : fields = [fields]

        for field in fields:
            self.data["select"]["fields"].pop(field, f"Field {field} not found.")
         
        return self


    def distinct(self):
        """
        Adds DISTINCT statement.

        Examples:
        --------
            >>> q.distinct()
        """
        self.data["select"]["distinct"] = 1
         
        return self



    def query(self, query, if_exists='append',operator='and' ):
        """
        Query
        -----
        Creates a "where" attribute inside the data dictionary.
        Prepends the table name to each column field. So
        Country = 'Italy' becomes Orders.Country = 'Italy'
        >>> orders = dict with order table fields
        >>> q = QFrame().from_dict(orders)
        >>> expr = q.query(
                            "country!='Italy' 
                                and (Customer='Enel' or Customer='Agip')
                                or Value>1000
                            ")
        >>> assert expr.data["where"] == "
                                    Orders.country!='Italy' 
                                    and (Orders.Customer='Enel' or Orders.Customer='Agip')
                                    or Orders.Value>1000
                                    "
        Parameters
        -----
        query : string
        if_exists :  {'append', 'replace'}
            How to behave when the where clause already exists.
        operator : {'and', 'or'}
            How to add another condition to existing one.
        """
        if "union" in self.data["select"]:
            print("You can't add where clause inside union. Use select() method first.")
        else:
            if 'where' not in self.data['select'] or if_exists=='replace':
                self.data["select"]["where"] = query
            elif if_exists=='append':
                self.data["select"]["where"] += f" {operator} {query}"		
        return self

    def having(self, having, if_exists='append', operator='and' ):
        """
        HAVING
        -----
        Creates a "having" attribute inside the data dictionary.
        Prepends the table name to each column field. 
        So Country = 'Italy' becomes Orders.Country = 'Italy'
        >>> orders = dict with order table fields
        >>> q = QFrame().from_dict(orders)
        >>> expr = q.having("sum(Value)>1000 and count(Customer)<=65")
        >>> assert expr.data["having"] == "sum(Value)>1000) and count(Customer)<=65"
        Parameters
        -----
        having : string
        if_exists :  {'append', 'replace'}
            How to behave when the having clause already exists.
        operator : {'and', 'or'}
            How to add another condition to existing one.
        """
        if "union" in self.data["select"]:
            print("""You can't add having clause inside union. Use select() method first. 
            (The GROUP BY and HAVING clauses are applied to each individual query, not the final result set.)""")
        else:
            if 'having' not in self.data['select'] or if_exists=='replace':
                self.data["select"]["having"] = having
            elif if_exists=='append':
                self.data["select"]["having"] += f" {operator} {having}"		
        return self

    def assign(self, type="dim", group_by="", **kwargs):
        """
        Assigns expressions.

        Parameters:
        ----------
        type: {'dim', 'num'}, default 'dim
            Column type.
            * dim: VARCHAR(500)
            * num: FLOAT(53)
        group_by : {group, sum, count, min, max, avg, ""}, default ""

        Examples:
        --------
            >>> value_x_two = "Value * 2"
            >>> q.assign(value_x_two=value_x_two)
            >>> assert q.data["fields"]["value_x_two"]["expression"] == 
                    "Value * 2"

        """
        if "union" in self.data["select"]:
            print("You can't assign expressions inside union. Use select() method first.")
        else:
            if kwargs is not None:
                for key in kwargs:
                    expression = kwargs[key]
                    self.data["select"]["fields"][key] = {"type": type, "as": key, "group_by": group_by, "expression": expression}
         
        return self


    def groupby(self, fields):
        """
        Adds GROUP BY statement.

        Parameters:
        ----------
        fields : list or string
            List of fields or a field.
            NOTE : You have to pass the name of the field not the alias.

        Examples:
        --------
            >>> q.groupby(["Order", "Customer"])["Value"].agg("sum")

        --------
        >>> q.groupby("Order")["Value"].agg("sum")

        """
        assert "union" not in self.data["select"], "You can't group by inside union. Use select() method first."

        if isinstance(fields, str) : fields = [fields]

        for field in fields:
            self.data["select"]["fields"][field]["group_by"] = "group"

         
        return self


    def agg(self, aggtype):
        """
        Aggregates fields.

        Parameters:
        ----------
        aggtype : {'sum', 'count', 'min', 'max', 'avg'}
            Aggregation type.

        Examples:
        --------
                >>> q.groupby(["Order", "Customer"])["Value"].agg("sum")

        """
        if "union" in self.data["select"]:
            print("You can't aggregate inside union. Use select() method first.")
        else:
            if isinstance(*self.getfields, tuple):
                self.getfields = list(*self.getfields)

            if aggtype in ["sum", "count", "min", "max", "avg"]:
                for field in self.getfields:
                    if field in self.data["select"]["fields"]:
                        self.data["select"]["fields"][field]["group_by"] = aggtype
                    else:
                        print("Field not found.")
            else:
                return print("Aggregation type must be sum, count, min, max or avg.")
         
        return self


    def orderby(self, fields, ascending=True):
        """
        Adds ORDER BY statement.

        Parameters:
        ----------
        fields : list or string
            Fields in list or field as a string.
        ascending : boolean or list, default True
            Sort ascending vs. descending. Specify list for multiple sort orders.

        Examples:
        --------
            qframe:
            q ->    fields : customer_id, date, bookings
                    table : orders

                >>> q.orderby(["customer_id", "date"], [False, True])
                >>> q.get_sql()
                >>> print(q.sql)
                    SELECT  customer_id, 
                            date,
                            bookings
                    FROM 
                        orders
                    ORDER BY
                        customer_id DESC,
                        date
            --------

                >>> q.orderby("customer_id")
                >>> q.get_sql()
                >>> print(q.sql)
                    SELECT  customer_id, 
                            date,
                            bookings
                    FROM 
                        orders
                    ORDER BY
                        customer_id
        """
        if isinstance(fields, str) : fields = [fields]
        if isinstance(ascending, bool) : ascending = [ascending for item in fields]

        assert len(fields) == len(ascending), "Incorrect list size."

        iterator = 0
        for field in fields:
            if field in self.data["select"]["fields"]:
                order = 'ASC' if ascending[iterator] else 'DESC'
                self.data["select"]["fields"][field]["order_by"] = order
            else:
                print(f"Field {field} not found.")

            iterator+=1
         
        return self
        

    def limit(self, limit):
        """
        Adds LIMIT statement.

        Parameters:
        ----------
        limit : int or str
            Number of rows to select.
        Examples:
        --------
                >>> q.limit(100)          
        """
        self.data["select"]["limit"] = str(limit)
         
        return self


    def select(self, fields):
        """
        Creates a subquery that looks like "select sq.col1, sq.col2 from (some sql) sq.

        NOTE: Selected fields will be placed in the new QFrame. Names of new fields are created 
        as a concat of "sq." and alias in the parent QFrame.

        Parameters:
        ----------
        fields : list
            List of fields to select.

        Examples:
        --------
            qframe : 
            q -> fields : customer_id as 'customer', date, order

            >>> q.select(["customer_id", "order"])

            q -> fields : sq.customer_id, sq.order
        """
        self.create_sql_blocks()
        sq_fields = deepcopy(self.data["select"]["fields"])
        new_fields = {}

        if isinstance(fields, str) : fields = [fields]

        for field in fields:
            if field not in sq_fields:
                print(f"Field {field} not found")

            elif "select"  in sq_fields[field] and sq_fields[field]["select"] == 0:
                print(f"Field {field} is not selected in subquery.")

            else:
                alias = field if "as" not in sq_fields[field] else sq_fields[field]["as"]
                new_fields[f"sq.{alias}"] = {"type": sq_fields[field]["type"], "as": alias}
                if "custom_type" in sq_fields[field]:
                    new_fields[f"sq.{alias}"]["custom_type"] = sq_fields[field]["custom_type"]

        if new_fields: 
            data = {"select": {"fields": new_fields }, "sq": self.data}
            self.data = data
        
        return self
    
    
    def show_duplicated_columns(self):
        """
        Shows duplicated columns.
        """
        columns = {}
        fields = self.data["select"]["fields"]

        for field in fields:
            alias =  field if  "as" not in fields[field] else fields[field]["as"]
            if alias in columns.keys():
                columns[alias].append(field)
            else:
                columns[alias] = [field]

        duplicates = deepcopy(columns)
        for alias in columns.keys():
            if len(columns[alias]) == 1:
                duplicates.pop(alias)

        if duplicates != {}:
            print("\033[1m", "DUPLICATED COLUMNS: \n", "\033[0m")
            for key in duplicates.keys():
                print("\033[1m", key, "\033[0m", ":\t", duplicates[key], "\n")
            print("Use your_qframe.remove() to remove or your_qframe.rename() to rename columns.")

        else:
            print("There are no duplicated columns.")
        return self



    def get_sql(self):
        """
        Overwrites the sql statement inside the class.

        Examples:
        --------

            >>> q = QFrame().read_excel(excel_path, sheet_name, query)
            >>> q.get_sql()
            >>> sql = q.sql
            >>> print(sql)
        """
        self.create_sql_blocks()

        self.sql = get_sql(self.data)
        return self


    def create_table(self, table, engine, schema=''):
        """
        Creates a new empty QFrame table in database if the table doesn't exist.

        Parameters:
        ----------
        table : string
            Name of SQL table.
        engine : string
            Engine string (where we want to create table).
        schema : string, optional
            Specify the schema.
        """
        create_table(qf=self, table=table, engine=engine, schema=schema)
        return self


    def to_csv(self, csv_path):
        """
        Writes QFrame table to csv file.

        Parameters:
        ----------
        csv_path : string
            Path to csv file.
        """

        self.get_sql()

        to_csv(qf=self,csv_path=csv_path,sql=self.sql,engine=self.engine)
        return self


    def csv_to_s3(self, csv_path, s3_name):
        """
        Writes csv file to s3 in 'teis-data' bucket.

        Parameters:
        ----------
        csv_path : string
            Path to csv file.
        s3_name : string
            Name of s3. 
        """
        csv_to_s3(csv_path,s3_name)
        return self


    def s3_to_rds(self, table, s3_name, schema='', if_exists='fail', sep='\t', use_col_names=True):
        """
        Writes s3 to Redshift database.

        Parameters:
        -----------
        table : string
            Name of SQL table.
        s3_name : string
            Name of s3. 
        schema : string, optional
            Specify the schema.
        if_exists : {'fail', 'replace', 'append'}, default 'fail'
            How to behave if the table already exists.
            * fail: Raise a ValueError.
            * replace: Clean table before inserting new values.
            * append: Insert new values to the existing table.
        sep : string, default '\t'
            Separator/delimiter in csv file.
        """
        s3_to_rds_qf(self, table, s3_name,  schema=schema , if_exists=if_exists, sep=sep, use_col_names=use_col_names)
        return self

        
    def to_rds(self, table, csv_path, s3_name, schema='', if_exists='fail', sep='\t', use_col_names=True):
        """
        Writes QFrame table to Redshift database.

        Parameters:
        ----------
        table : string
            Name of SQL table.
        csv_path : string
            Path to csv file.
        s3_name : string
            Name of s3.
        schema : string, optional
            Specify the schema.
        if_exists : {'fail', 'replace', 'append'}, default 'fail'
            How to behave if the table already exists.
            * fail: Raise a ValueError.
            * replace: Clean table before inserting new values.
            * append: Insert new values to the existing table.
        sep : string, default '\t'
            Separator/delimiter in csv file.
        """

        self.get_sql()
            
        to_csv(self,csv_path, self.sql, engine=self.engine, sep=sep)
        csv_to_s3(csv_path, s3_name)
<<<<<<< HEAD
        s3_to_rds_qf(self, table, s3_name, schema=schema, if_exists=if_exists, sep=sep, use_col_names=use_col_names)
=======
        s3_to_rds_qf(qf, table, s3_name=self, schema=schema, if_exists=if_exists, sep=sep, use_col_names=use_col_names)
>>>>>>> 310a59d7

        return self

    def write_to(self, table, schema=''):
        """
        Inserts values from QFrame object into given table. Name of columns in qf and table have to match each other.

        Parameters:
        -----
        qf: QFrame object
        table: string
        schema: string
        """  
        write_to(qf=self,table=table,schema=schema)
        return self


    def to_df(self):
        """
        Writes QFrame to DataFrame. Uses pandas.read_sql. Returns DataFrame.

        TODO: DataFarme types should correspond to types defined in QFrame data. 
        """
        self.get_sql()

        con = create_engine(self.engine, encoding='utf8', poolclass=NullPool)
        df = pandas.read_sql(sql=self.sql, con=con)
        return df


    def to_sql(self, table, engine, schema='', if_exists='fail', index=True, 
                index_label=None, chunksize=None, dtype=None, method=None):
        """
        Writes QFrame to DataFarme and then DataFarme to SQL database. Uses pandas.read_sql.

        Parameters:
        ----------
        table : string
            Name of SQL table.
        engine : str
            Engine string.
        schema : string, optional
            Specify the schema.
        if_exists : {'fail', 'replace', 'append'}, default 'fail'
            How to behave if the table already exists.
            * fail: Raise a ValueError.
            * replace: Drop the table before inserting new values.
            * append: Insert new values to the existing table.
        
        index : bool, default True
            Write DataFrame index as a column. Uses `index_label` as the column
            name in the table.
        index_label : string or sequence, default None
            Column label for index column(s). If None is given (default) and
            `index` is True, then the index names are used.
            A sequence should be given if the DataFrame uses MultiIndex.
        chunksize : int, optional
            Rows will be written in batches of this size at a time. By default,
            all rows will be written at once.
        dtype : dict, optional
            Specifying the datatype for columns. The keys should be the column
            names and the values should be the SQLAlchemy types or strings for
            the sqlite3 legacy mode.
        method : {None, 'multi', callable}, default None
            Controls the SQL insertion clause used:
        
            * None : Uses standard SQL ``INSERT`` clause (one per row).
            * 'multi': Pass multiple values in a single ``INSERT`` clause.
            * callable with signature ``(pd_table, conn, keys, data_iter)``.
        """
        df = self.to_df()
        con = create_engine(self.engine, encoding='utf8', poolclass=NullPool)

        df.to_sql(self, name=table, con=con, schema=schema, if_exists=if_exists, 
        index=index, index_label=index_label, chunksize= chunksize, dtype=dtype, method=method)
        return self

    def copy(self):
        """
        Copies QFrame. 
        """
        data = deepcopy(self.data)
        engine = deepcopy(self.engine)
        sql = deepcopy(self.sql)
        getfields = deepcopy(self.getfields)
        return QFrame(data=data, engine=engine, sql=sql, getfields=getfields)


    def __getitem__(self, getfields):
        self.getfields = []
        self.getfields.append(getfields)
        return self

    # old
    def to_html(self):
        from IPython.display import HTML, display

        html_table = "<table>"
        header = "\n".join(["<th>{}</th>".format(th) for th in self.fieldattrs])
        html_table += "<tr><th>{}</th></tr>".format(header)
        for field in self.fields:
            html_table += """<tr><td>{}</td><td>{}</td><td>{}</td><td>{}</td></tr>
                """.format(
                field,
                self.fields[field]["type"],
                self.fields[field]["group_by"],
                self.fields[field]["where"],
                self.fields[field]["having"],
            )
        html_table += "</table>"
        display(HTML(html_table))

    

def join(qframes=[], join_type=None, on=None, unique_col=True):
    """
    Joins QFrame objects. Returns QFrame. 

    Name of each field is a concat of: "sq" + position of parent QFrame in qframes + "." + alias in their parent QFrame. 
    If the fields have the same aliases in their parent QFrames they will have the same aliases in joined QFrame.     
    
    By default the joined QFrame will contain all fields from the first QFrame and all fields from the other QFrames 
    which are not in the first QFrame. This approach prevents duplicates. If you want to choose the columns set unique_col=False and 
    after performing join please remove fields with the same aliases or rename the aliases.

    Parameters:
    ----------
    qframes : list
        List of qframes
    join_type : str or list
        Join type or a list of join types.
    on : str or list
        List of on join conditions. In case of CROSS JOIN set the condition on 0. 
        NOTE: Structure of the elements of this list is very specific. You always have to use prefix "sq{qframe_position}." 
        if you want to refer to the column. Check examples. 
    unique_col : boolean, default True
        If True the joined QFrame will cotain all fields from the first QFrame and all fields from other QFrames which 
        are not repeated. If False the joined QFrame will contain all fields from every QFrame.

    NOTE: Order of the elements in join_type and on list is important.

    TODO: Add validations on engines. QFarmes engines have to be the same.

    Examples:
    --------
        qframes:
        q1 -> fields: customer_id, orders
        q2 -> fields: customer_id, orders as 'ord'

        >>> q_joined = join(qframes=[q1,q2], join_type="LEFT JOIN", on="sq1.customer_id=sq2.customer_id")

        q_joined -> fields: sq1.customer_id as 'customer_id', sq1.orders as 'orders', 
                            sq2.ord as 'ord'

        >>> q_joined.get_sql()
        >>> print(q_joined.sql)
            SELECT  sq1.customer_id as 'customer_id', 
                    sq1.orders as 'orders', 
                    sq2.ord as 'ord' 
            FROM 
                (q1.sql) sq1
            LEFT JOIN
                (q2.sql) sq2
            ON sq1.customer_id=sq2.customer_id

        ------------------------
        qframes:
        q1 -> fields: customer_id, orders
        q2 -> fields: customer_id, orders as 'ord'
        q3 -> fields: id, orders, date

        >>> q_joined = join(qframes=[q1,q2,q3], join_type=["CROSS JOIN", "inner join"], on=[0, "sq2.customer_id=sq3.id"], unique_col=False)

        q_joined -> fields: sq1.customer_id as 'customer_id', sq1.orders as 'orders', 
                            sq2.customer_id as 'customer_id', sq2.ord as 'ord',
                            sq3.id as 'id', sq3.orders as 'orders', sq3.date as 'date'

        >>> q_joined.show_duplicated_columns()
            DUPLICATED COLUMNS: 
                customer_id : ['sq1.customer_id', 'sq2.customer_id']
                orders : ['sq1.orders', 'sq3.orders']

        >>> q_joined.remove(['sq2.customer_id', 'sq3.id'])
        >>> q_joined.rename({'sq1.orders': 'orders_1', 'sq2.ord': 'orders_2', 'sq3.orders' : 'orders_3})        

        q_joined -> fields: sq1.customer_id as 'customer_id', sq1.orders as 'orders_1', 
                            sq2.ord as 'orders_2',
                            sq3.orders as 'orders_3', sq3.date as 'date

        >>> q_joined.get_sql()
        >>> print(q_joined.sql)
            SELECT  sq1.customer_id as 'customer_id', 
                    sq1.orders as 'orders_1', 
                    sq2.ord as 'orders_2',
                    sq3.orders as 'orders_3',
                    sq3.date as 'date 
            FROM 
                (q1.sql) sq1
            CROSS JOIN
                (q2.sql) sq2
            INNER JOIN 
                (q3.sql) sq3 ON sq2.customer_id=sq3.id

    """
    assert len(qframes) == len(join_type)+1 or len(qframes)==2 and isinstance(join_type,str), "Incorrect list size."
    assert len(qframes)==2 and isinstance(on,(int,str)) or len(join_type) == len(on) , "Incorrect list size."

    data = {'select': {'fields': {} }}
    aliases = []

    iterator = 0
    for q in qframes:
        q.create_sql_blocks()
        iterator += 1
        data[f"sq{iterator}"] = deepcopy(q.data)
        sq = deepcopy(q.data['select'])
            
        for alias in sq["sql_blocks"]["select_aliases"]:
            if unique_col and alias in aliases:
                continue
            else:
                aliases.append(alias)
                for field in sq["fields"]:
                    if field == alias or "as" in sq["fields"][field] and sq["fields"][field]["as"] == alias:
                        data["select"]["fields"][f"sq{iterator}.{alias}"] = {"type": sq["fields"][field]["type"], "as": alias}
                        if "custom_type" in sq["fields"][field]:
                            data["select"]["fields"][f"sq{iterator}.{alias}"]["custom_type"] = sq["fields"][field]["custom_type"]
                        break

    if isinstance(join_type, str) : join_type = [join_type]
    if isinstance(on, (int,str)) : on = [on]

    data["select"]["join"] = { "join_type": join_type, "on": on}

    print("Data joined successfully.")
    if not unique_col:
        print("Please remove or rename duplicated columns. Use your_qframe.show_duplicated_columns() to check duplicates.")
    return QFrame(data=data, engine=qframes[0].engine)


def union(qframes=[], union_type=None):
    """
    Unions QFrame objects. Returns QFrame.

    TODO: Add validations on columns and an option to check unioned columns.
    TODO: Add validations on engines.

    Parameters:
    ----------
    qframes : list
        List of qframes
    union_type : str or list
        Type or list of union types. Valid types: 'UNION', 'UNION ALL'.

    Examples:
    --------
        qframes:
        q1 -> fields: customer_id, customer_name, orders
        q2 -> fields: customer_id, customer, orders
        q2 -> fields: id, customer, orders

        >>> q_unioned = union(qframes=[q1, q2, q3], union_type=["UNION ALL", "UNION"])

        q_unioned -> fields: customer_id, customer_name, orders

        >>> q_unioned.get_sql()
        >>> print(q_unioned.sql)
        
            q1.sql
            UNION ALL
            q2.sql
            UNION
            q3.sql

    """
    if isinstance(union_type, str) : union_type = [union_type]

    assert len(qframes) == len(union_type)+1, "Incorrect list size."
    assert set(item.upper() for item in union_type) <= {"UNION", "UNION ALL"}, "Incorrect union type. Valid types: 'UNION', 'UNION ALL'."
    data = {'select': {'fields': {}}}

    iterator = 0
    for q in qframes:
        q.create_sql_blocks()
        iterator += 1
        data[f"sq{iterator}"] = deepcopy(q.data) 
                
    fields = deepcopy(data["sq1"]["select"]["fields"])
    
    for field in fields:
        if "select" in fields[field] and fields[field]["select"] == 0:
            continue
        else:
            alias = field if "as" not in fields[field] else fields[field]["as"]  
            data["select"]["fields"][alias] = {"type": fields[field]["type"]}
            if "custom_type" in fields[field]:
                data["select"]["fields"][alias]["custom_type"] = fields[field]["custom_type"]
                
    data["select"]["union"] = {"union_type": union_type}

    print("Data unioned successfully.")
    return QFrame(data=data, engine=qframes[0].engine)




    <|MERGE_RESOLUTION|>--- conflicted
+++ resolved
@@ -628,11 +628,9 @@
             
         to_csv(self,csv_path, self.sql, engine=self.engine, sep=sep)
         csv_to_s3(csv_path, s3_name)
-<<<<<<< HEAD
+
         s3_to_rds_qf(self, table, s3_name, schema=schema, if_exists=if_exists, sep=sep, use_col_names=use_col_names)
-=======
-        s3_to_rds_qf(qf, table, s3_name=self, schema=schema, if_exists=if_exists, sep=sep, use_col_names=use_col_names)
->>>>>>> 310a59d7
+
 
         return self
 
