--- conflicted
+++ resolved
@@ -610,17 +610,14 @@
         return self
 
     def get_fields(self):
-<<<<<<< HEAD
         """Gets list of QFrame fields.
         
         Returns
         -------
         list
             List of fields names
-=======
-        """Returns list of fields names.
->>>>>>> 6c2daa97
-        """
+        """
+            
         fields = list(self.data['select']['fields'].keys()) if self.data else []
 
         return fields
