from abc import ABC, abstractmethod
from copy import deepcopy
import decimal
from functools import partial
import logging
import re
from typing import Any, Callable, List, Optional, Tuple, TypeVar, Union

import deprecation
from pandas import DataFrame
import pyarrow as pa

from ..store import Store
from ..utils.type_mappers import (
    python_to_sql_dtype,
    rds_to_pyarrow_type,
    sql_to_python_dtype,
)
from ..utils.functions import dict_diff

deprecation.deprecated = partial(deprecation.deprecated, deprecated_in="0.4", removed_in="0.5")


class BaseDriver(ABC):
    _allowed_agg = ["SUM", "COUNT", "MAX", "MIN", "AVG", "STDDEV", ""]
    _allowed_group_by = _allowed_agg + ["GROUP"]
    _allowed_order_by = ["ASC", "DESC", ""]

    def __init__(
        self,
        store: Optional[Store] = None,
        json_path: str = None,
        subquery: str = None,
        logger: logging.Logger = None,
        *args,
        **kwargs,
    ):
        self.logger = logger or logging.getLogger(__name__)
        self.getfields = kwargs.get("getfields")

        data = kwargs.get("data")
        if data:
            store = data
            self.logger.warning(
                "Parameter data in QFrame is deprecated as of 0.4 and will be removed in 0.4.5."
                " Please use store parameter instead.",
            )

        self.store = self._load_store(store=store, json_path=json_path, subquery=subquery,)

    def _load_store(
        self, store: Store = None, json_path: str = None, subquery: str = None,
    ) -> Store:
        if store:
            store = Store(store)
        elif json_path:
            store = Store().from_json(json_path=json_path, subquery=subquery)
        else:
            store = Store()

        if store != Store():
            store = self.validate_data(store)
        return store

    def __len__(self) -> int:
        return self.nrows

    # TODO: todl
    def __getitem__(self, getfields):
        if isinstance(getfields, str):
            self.getfields = [getfields]
        elif isinstance(getfields, tuple):
            self.getfields = list(getfields)
        else:
            self.getfields = getfields
        return self

    @abstractmethod
    def to_records(self) -> List[Tuple[Any]]:
        pass

    @property
    def nrows(self) -> int:
        records = self.to_records()
        return len(records)

    @property
    def data(self):
        return self.store

    @property
    def ncols(self) -> int:
        ncols = len(self.get_fields())
        return ncols

    @property
    def shape(self):
        nrows = self.nrows
        ncols = self.ncols
        shape = (nrows, ncols)
        return shape

    @property
    def columns(self):
        return self.get_fields()

    @property
    def fields(self):
        """Alias for QFrame.columns"""
        return self.columns

    @property
    def dtypes(self):
        return self.get_dtypes()

    @property
    def types(self):
        """Alias for QFrame.dtypes"""
        return self.dtypes

    def select(self, fields: List[str]):
        """TO Review: if select is dict create fields
        maybe this is not good workflow though might
        be confusing

        Parameters
        ----------
        fields : list
            List of fields to select

        Returns
        -------
        QFrame
        """
        fields = self._get_fields_names(fields)

        for field in self.get_fields():
            if field not in fields:
                self.store["select"]["fields"].pop(field, None)
        return self

    def rename(self, fields: dict):
        """Renames columns (changes the field alias).

        Parameters
        ----------
        fields : dict
            Dictionary of columns and their new names.

        Examples
        --------
        >>> qf = QFrame(dsn="redshift_acoe", schema="grizly", table="sales")
        >>> qf = qf.rename({'sales': 'Billings'})
        >>> print(qf)
        SELECT "customer_id",
               "sales" AS "Billings"
        FROM grizly.sales

        Returns
        -------
        QFrame
        """
        if not isinstance(fields, dict):
            raise ValueError("Fields parameter should be of type dict.")

        fields_names, not_found_fields = self._get_fields_names(fields, not_found=True)

        for field in not_found_fields:
            fields.pop(field)

        for field, field_nm in zip(fields.keys(), fields_names):
            self.store["select"]["fields"][field_nm]["as"] = fields[field]
        return self

    def remove(self, fields: list):
        """Removes fields.

        Parameters
        ----------
        fields : list
            List of fields to remove.

        Examples
        --------
        >>> qf = QFrame(dsn="redshift_acoe", schema="grizly", table="sales")
        >>> qf = qf.remove(['sales'])
        >>> print(qf)
        SELECT "customer_id"
        FROM grizly.sales

        Returns
        -------
        QFrame
        """
        if isinstance(fields, str):
            fields = [fields]

        fields = self._get_fields_names(fields)

        for field in fields:
            self.store["select"]["fields"].pop(field, f"Field {field} not found.")

        return self

    def distinct(self):
        """Adds DISTINCT statement.

        Examples
        --------
        >>> qf = QFrame(dsn="redshift_acoe", schema="grizly", table="sales")
        >>> qf = qf.distinct()
        >>> print(qf)
        SELECT DISTINCT "customer_id",
                        "sales"
        FROM grizly.sales

        Returns
        -------
        QFrame
        """
        self.store["select"]["distinct"] = 1

        return self

    @deprecation.deprecated(details="Use QFrame.where instead",)
    def query(self, query: str, if_exists: str = "append", operator: str = "and"):
        return self.where(query=query, if_exists=if_exists, operator=operator)

    def where(self, query: str, if_exists: str = "append", operator: str = "and"):
        """Adds WHERE statement.

        Parameters
        ----------
        query : str
            Where statement.
        if_exists : {'append', 'replace'}, optional
            How to behave when the where clause already exists, by default 'append'
        operator : {'and', 'or'}, optional
            How to add another condition to existing one, by default 'and'

        Examples
        --------
        >>> qf = QFrame(dsn="redshift_acoe", schema="grizly", table="sales")
        >>> qf = qf.query("sales != 0")
        >>> print(qf)
        SELECT "customer_id",
               "sales"
        FROM grizly.sales
        WHERE sales != 0

        Returns
        -------
        QFrame
        """
        if if_exists not in ["append", "replace"]:
            raise ValueError("Invalid value in if_exists. Valid values: 'append', 'replace'.")
        if operator not in ["and", "or"]:
            raise ValueError("Invalid value in operator. Valid values: 'and', 'or'.")

        # TODO: this should be a decorator in SQLDriver
        # if "union" in self.store["select"]:
        #     self.logger.info("You can't add where clause inside union. Use select() method first.")
        # else:
        if (
            "where" not in self.store["select"]
            or self.store["select"]["where"] == ""
            or if_exists == "replace"
        ):
            self.store["select"]["where"] = query
        elif if_exists == "append":
            self.store["select"]["where"] += f" {operator} {query}"
        return self

    def having(self, having: str, if_exists: str = "append", operator: str = "and"):
        """Adds HAVING statement.

        Parameters
        ----------
        having : str
            Having statement.
        if_exists : {'append', 'replace'}, optional
            How to behave when the having clause already exists, by default 'append'
        operator : {'and', 'or'}, optional
            How to add another condition to existing one, by default 'and'

        Examples
        --------
        >>> qf = QFrame(dsn="redshift_acoe", schema="grizly", table="sales")
        >>> qf = qf.groupby(['customer_id'])['sales'].agg('sum')
        >>> qf = qf.having("sum(sales)>100")
        >>> print(qf)
        SELECT "customer_id",
               sum("sales") AS "sales"
        FROM grizly.sales
        GROUP BY 1
        HAVING sum(sales)>100

        Returns
        -------
        QFrame
        """
        if if_exists not in ["append", "replace"]:
            raise ValueError("Invalid value in if_exists. Valid values: 'append', 'replace'.")
        if operator not in ["and", "or"]:
            raise ValueError("Invalid value in operator. Valid values: 'and', 'or'.")

        # if "union" in self.store["select"]:
        #     self.logger.info(
        #         """You can't add having clause inside union. Use select() method first.
        #     (The GROUP BY and HAVING clauses are applied to each individual query, not the final result set.)"""
        #     )

        # else:
        if (
            "having" not in self.store["select"]
            or self.store["select"]["having"] == ""
            or if_exists == "replace"
        ):
            self.store["select"]["having"] = having
        elif if_exists == "append":
            self.store["select"]["having"] += f" {operator} {having}"
        return self

    def assign(
        self, group_by: str = "", order_by: str = "", dtype: str = "VARCHAR(500)", **kwargs,
    ):
        """Assigns expressions.

        Parameters
        ----------
        group_by : {group, sum, count, min, max, avg, stddev ""}, optional
            Aggregation type, by default ""
        order_by : {'ASC','DESC'}, optional
            Sort ascending or descending, by default ''
        dtype : str, optional
            Column type, by default 'VARCHAR(500)'

        Examples
        --------
        >>> qf = QFrame(dsn="redshift_acoe", schema="grizly", table="sales")
        >>> qf = qf.assign(sales_Div="sales/100", dtype='float')
        >>> print(qf)
        SELECT "customer_id",
               "sales",
               sales/100 AS "sales_Div"
        FROM grizly.sales

        >>> qf = QFrame(dsn="redshift_acoe", schema="grizly", table="sales")
        >>> qf = qf.assign(sales_Positive="CASE WHEN sales>0 THEN 1 ELSE 0 END", dtype='float')
        >>> print(qf)
        SELECT "customer_id",
               "sales",
               CASE
                   WHEN sales>0 THEN 1
                   ELSE 0
               END AS "sales_Positive"
        FROM grizly.sales

        Returns
        -------
        QFrame
        """
        custom_type = kwargs.get("custom_type")
        _type = kwargs.get("type")
        if custom_type:
            dtype = custom_type
            self.logger.warning(
                "Parameter 'custom_type' in method QFrame.assign"
                " is deprecated as of 0.4 and will be removed"
                " in 0.4.5. Use 'dtype' instead."
            )
        elif _type:
            self.logger.warning(
                "Parameter 'type' in method QFrame.assign"
                " is deprecated as of 0.4 and will be removed"
                " in 0.4.5. Use 'dtype' instead."
            )
            if _type == "num":
                dtype = "FLOAT(53)"

        if group_by.upper() not in self._allowed_group_by:
            raise ValueError(f"Invalid value in group_by. Valid values: {self._allowed_group_by}.")
        if order_by.upper() not in self._allowed_order_by:
            raise ValueError(f"Invalid value in order_by. Valid values: {self._allowed_order_by}.")
        # if "union" in self.store["select"]:
        #     self.logger.warning(
        #         "You can't assign expressions inside union. Use select() method first."
        #     )
        # else:
        if kwargs is not None:
            for key, expression in kwargs.items():
                if key in ["custom_type", "type"]:
                    continue
                self.store["select"]["fields"][key] = {
                    "dtype": dtype,
                    "as": key,
                    "group_by": group_by,
                    "order_by": order_by,
                    "expression": expression,
                }
        return self

    def groupby(self, fields: list = None):
        """Adds GROUP BY statement.

        Parameters
        ----------
        fields : list or string
            List of fields or a field, if None then all fields are grouped

        Examples
        --------
        >>> qf = QFrame(dsn="redshift_acoe", schema="grizly", table="sales")
        >>> qf = qf.groupby(['customer_id'])['sales'].agg('sum')
        >>> print(qf)
        SELECT "customer_id",
               sum("sales") AS "sales"
        FROM grizly.sales
        GROUP BY 1

        Returns
        -------
        QFrame
        """
        # assert (
        #     "union" not in self.store["select"]
        # ), "You can't group by inside union. Use select() method first."

        if isinstance(fields, str):
            fields = [fields]

        if fields is None:
            fields = self.get_fields(not_selected=True)
        else:
            fields = self._get_fields_names(fields)

        for field in fields:
            self.store["select"]["fields"][field]["group_by"] = "group"

        return self

    def agg(self, aggtype):
        """Aggregates fields.

        Parameters
        ----------
        aggtype : {'sum', 'count', 'min', 'max', 'avg', 'stddev'}
            Aggregation type.

        Examples
        --------
        >>> qf = QFrame(dsn="redshift_acoe", schema="grizly", table="table_tutorial")
        >>> qf = qf.groupby(['col1', 'col2'])['col3', 'col4'].agg('sum')
        >>> print(qf)
        SELECT "col1",
               "col2",
               sum("col3") AS "col3",
               sum("col4") AS "col4"
        FROM grizly.table_tutorial
        GROUP BY 1,
                 2

        Returns
        -------
        QFrame
        """
        if aggtype.upper() not in self._allowed_agg:
            raise ValueError(f"Invalid value in aggtype. Valid values: {self._allowed_agg}.")

        # if "union" in self.store["select"]:
        #     self.logger.warning("You can't aggregate inside union. Use select() method first.")
        # else:
        self.getfields = self._get_fields_names(self.getfields, aliased=False)
        for field in self.getfields:
            self.store["select"]["fields"][field]["group_by"] = aggtype

        return self

    def sum(self):
        """Sums fields that have nothing in group_by key.

        Examples
        --------
        >>> columns=["col1", "col2", "col3"]
        >>> qf = QFrame(dsn="redshift_acoe", schema="grizly", table="table_tutorial", columns=columns)
        >>> qf = qf.groupby(['col1']).sum()
        >>> print(qf)
        SELECT "col1",
               sum("col2") AS "col2",
               sum("col3") AS "col3"
        FROM grizly.table_tutorial
        GROUP BY 1

        Returns
        -------
        QFrame
        """
        fields = []
        for field in self.store["select"]["fields"]:
            if self.store["select"]["fields"][field].get("group_by", "") == "":
                fields.append(field)
        return self[fields].agg("sum")

    def orderby(self, fields: list, ascending: Union[bool, List[bool]] = True):
        """Adds ORDER BY statement.

        Parameters
        ----------
        fields : list or str
            Fields in list or field as a string.
        ascending : bool or list, optional
            Sort ascending vs. descending. Specify list for multiple sort orders, by default True

        Examples
        --------
        >>> qf = QFrame(dsn="redshift_acoe", schema="grizly", table="sales")
        >>> qf = qf.orderby(["sales"])
        >>> print(qf)
        SELECT "customer_id",
               "sales"
        FROM grizly.sales
        ORDER BY 2

        >>> qf = QFrame(dsn="redshift_acoe", schema="grizly", table="sales")
        >>> qf = qf.orderby(["sales"], ascending=False)
        >>> print(qf)
        SELECT "customer_id",
               "sales"
        FROM grizly.sales
        ORDER BY 2 DESC

        Returns
        -------
        QFrame
        """
        if isinstance(fields, str):
            fields = [fields]
        if isinstance(ascending, bool):
            ascending = [ascending for _ in fields]

        assert len(fields) == len(ascending), "Incorrect list size."

        fields = self._get_fields_names(fields)

        iterator = 0
        for field in fields:
            if field in self.store["select"]["fields"]:
                order = "ASC" if ascending[iterator] else "DESC"
                self.store["select"]["fields"][field]["order_by"] = order
            else:
                self.logger.warning(f"Field {field} not found.")

            iterator += 1

        return self

    def limit(self, limit: int):
        """Adds LIMIT statement.

        Parameters
        ----------
        limit : int or str
            Number of rows to select.

        Examples
        --------
        >>> qf = QFrame(dsn="redshift_acoe", schema="grizly", table="sales")
        >>> qf = qf.limit(100)
        >>> print(qf)
        SELECT "customer_id",
               "sales"
        FROM grizly.sales
        LIMIT 100

        Returns
        -------
        QFrame
        """
        self.store["select"]["limit"] = str(limit)

        return self

    def offset(self, offset: int):
        """Adds OFFSET statement.

        Parameters
        ----------
        offset : int or str
            The row from which to start the data.

        Examples
        --------
        >>> qf = QFrame(dsn="redshift_acoe", schema="grizly", table="sales")
        >>> qf = qf.offset(100)
        >>> print(qf)
        SELECT "customer_id",
               "sales"
        FROM grizly.sales
        OFFSET 100

        Returns
        -------
        QFrame
        """
        self.store["select"]["offset"] = str(offset)

        return self

    def window(
        self,
        offset: int = None,
        limit: int = None,
        deterministic: bool = True,
        order_by: list = None,
    ):
        """Sorts records and adds LIMIT and OFFSET parameters to QFrame, creating a chunk.

        Parameters
        ----------
        offset : int, optional
            The row from which to start the data, by default None
        limit : int, optional
            Number of rows to select, by default None
        deterministic : bool, optional
            Whether the result should be deterministic, by default True
        order_by : list or str, optional
            List of fields that should be used to sort data. If None than data is sorted by all fields, by default None

        Examples
        --------
        >>> qf = QFrame(dsn="redshift_acoe", schema="grizly", table="sales")
        >>> qf = qf.window(5, 10)
        >>> print(qf)
        SELECT "customer_id",
               "sales"
        FROM grizly.sales
        ORDER BY 1,
                 2
        OFFSET 5
        LIMIT 10

        Returns
        -------
        QFrame
        """
        if deterministic:
            if order_by is not None:

                if not self.__check_if_values_are_distinct(columns=order_by):
                    raise ValueError(
                        "Selected columns don't give distinct records. Please change 'order_by' parameter or remove it."
                    )

                self.orderby(order_by)

            else:
                self.orderby(self.get_fields())

        if offset is not None:
            self.offset(offset)

        if limit is not None:
            self.limit(limit)

        return self

    def __check_if_values_are_distinct(self, columns):
        qf1 = self.copy()
        qf2 = self.copy()
        qf2.select(columns)
        if len(qf1.distinct()) != len(qf2.distinct()):
            return False
        return True

    def cut(self, chunksize: int, deterministic: bool = True, order_by: list = None):
        """Divides a QFrame into multiple smaller QFrames, each containing chunksize rows.

        Parameters
        ----------
        chunksize : int
            Size of a single chunk
        deterministic : bool, optional
            Whether the result should be deterministic, by default True
        order_by : list or str, optional
            List of fields that should be used to sort data. If None than data is sorted by all fields, by default None

        Examples
        --------
        >>> dsn = get_path("grizly_dev", "tests", "Chinook.sqlite")
        >>> qf = QFrame(dsn=dsn, db="sqlite", dialect="mysql", table="Playlist")
        >>> qframes = qf.cut(5, order_by="PlaylistId")
        >>> len(qframes)
        4

        Returns
        -------
        list
            List of QFrames
        """
        no_rows = self.__len__()
        qfs = []
        for chunk in range(0, no_rows, chunksize):
            qf = self.copy()
            qf = qf.window(
                offset=chunk, limit=chunksize, deterministic=deterministic, order_by=order_by
            )
            qfs.append(qf)

        return qfs

    def rearrange(self, fields: list):
        """Changes order of the columns.

        Parameters
        ----------
        fields : list or str
            Fields in list or field as a string.

        Examples
        --------
        >>> qf = QFrame(dsn="redshift_acoe", schema="grizly", table="sales")
        >>> qf = qf.rearrange(['sales', 'customer_id'])
        >>> print(qf)
        SELECT "sales",
               "customer_id"
        FROM grizly.sales

        Returns
        -------
        QFrame
        """
        if isinstance(fields, str):
            fields = [fields]

        aliased_fields = self._get_fields(aliased=True, not_selected=True)
        not_aliased_fields = self._get_fields(aliased=False, not_selected=True)

        if not set(set(aliased_fields) | set(not_aliased_fields)) >= set(fields) or len(
            not_aliased_fields
        ) != len(fields):
            raise ValueError(
                "Fields are not matching, make sure that fields are the same as in your QFrame."
            )

        fields = self._get_fields_names(fields)

        old_fields = deepcopy(self.store["select"]["fields"])
        new_fields = {}
        for field in fields:
            new_fields[field] = old_fields[field]

        self.store["select"]["fields"] = new_fields

        # self.create_sql_blocks()

        return self

    def get_fields(self, aliased: bool = False, not_selected: bool = False, **kwargs) -> List[str]:
        """Returns list of QFrame fields.

        Parameters
        ----------
        aliased : boolean
            Whether to return original names or aliases.
        not_selected : boolean
            Whether to return fields that have parameter `select=0`

        Examples
        --------
        >>> qf = QFrame(dsn="redshift_acoe", schema="grizly", table="sales")
        >>> qf.get_fields()
        ['customer_id', 'sales']

        Returns
        -------
        list
            List of field names
        """
        if not self.store:
            return []

        fields = self._get_fields(aliased=aliased, not_selected=not_selected)

        if kwargs.get("dtypes"):
            self.logger.warning(
                "Parameter dtypes in QFrame.get_dtypes is deprecated as of 0.4 and will be removed in 0.4.5."
            )
            return dict(zip(fields, self.get_dtypes()))

        return fields

    def get_dtypes(self):
        """Return list of QFrame field data types

        Examples
        --------
        >>> qf = QFrame(dsn="redshift_acoe", schema="grizly", table="sales")
        >>> qf.get_dtypes()
        ['INTEGER', 'DOUBLE PRECISION']

        Returns
        -------
        list
            List of field data dtypes
        """
        dtypes = []
        for field in self._get_fields():
<<<<<<< HEAD
            dtype = self.store["select"]["fields"][field]["dtype"]
=======
            dtype = self.store["select"]["fields"][field]["dtype"].upper()
>>>>>>> 4f9b8b23
            dtypes.append(dtype)
        return dtypes

    def to_dict(self):
        _dict = {}
        columns = self.get_fields(aliased=True)
        records = self.to_records()
        for i, column in enumerate(columns):
            column_values = [
                float(line[i]) if type(line[i]) == decimal.Decimal else line[i] for line in records
            ]
            _dict[column] = column_values
        return _dict

    def to_df(self, chunksize: int = None, verbose=False):
        """Write QFrame to DataFrame

        Returns
        -------
        DataFrame
            Data generated from sql.
        """
        d = self.to_dict()
        return DataFrame(d)

    def to_arrow(self):
        """Write QFrame to pyarrow.Table"""
        colnames = self.get_fields(aliased=True)
        # TODO: implement below more generic mapper
        coltypes = [rds_to_pyarrow_type(dtype) for dtype in self.get_dtypes()]
        schema = pa.schema([pa.field(name, dtype) for name, dtype in zip(colnames, coltypes)])
        self.logger.info(f"Generating PyArrow table with schema: \n{schema}")
        _dict = self.to_dict()
        table = pa.Table.from_pydict(_dict, schema=schema)
        return table

    def copy(self):
        """Makes a copy of QFrame.

        Returns
        -------
        QFrame
        """
        return deepcopy(self)

    def _fix_types(self, mismatched: dict):
        mismatched = self._check_types()
        for col in mismatched:
            python_dtype = mismatched[col]
            sql_dtype = python_to_sql_dtype(python_dtype)
            self.store["select"]["fields"][col]["dtype"] = sql_dtype

    def _check_types(self):

        qf = self.copy().limit(100)

        expected_types = dict(zip(qf.columns, qf.dtypes))
        expected_types_mapped = {
            col: sql_to_python_dtype(val) for col, val in expected_types.items()
        }
        # this only checks the first 100 rows
        retrieved_types = {}
        d = qf.to_dict()
        for col in d:
            unique_types = {type(val) for val in d[col] if type(val) is not type(None)}
            if len(unique_types) > 1:
                raise NotImplementedError(
                    f"Multiple types detected in {col}. This is not yet handled."
                )
            if not unique_types:
                unique_types = {type(None)}
            retrieved_types[col] = list(unique_types)[0]

        mismatched_with_none = dict_diff(expected_types_mapped, retrieved_types, by="values")
        mismatched = {
            col: dtype for col, dtype in mismatched_with_none.items() if dtype is not type(None)
        }
        return mismatched

    def validate_data(self, data: Union[dict, Store]) -> Store:
        """Validates loaded data.

        Parameters
        ----------
        data : dict
            Dictionary structure holding fields, schema, table, sql information.

        Returns
        -------
        dict
            Dictionary with validated data.
        """
        return self._validate_data(deepcopy(data))

    def _get_fields_names(
        self, fields, aliased=False, not_found=False
    ) -> Union[List[str], Tuple[List[str]]]:
        """Returns a list of fields keys or fields aliases.
        Input parameters 'fields' can contain both aliased and not aliased fields

        not_found - whether to return not found fields"""
        # TODO: TO BE REFACTORED

        not_aliased_fields = self._get_fields_key_names(not_selected=True)
        aliased_fields = self._get_fields_aliases(not_selected=True)

        not_found_fields = []
        output_fields = []

        if aliased:
            for field in fields:
                if field in aliased_fields:
                    output_fields.append(field)
                elif field in not_aliased_fields:
                    output_fields.append(aliased_fields[not_aliased_fields.index(field)])
                else:
                    not_found_fields.append(field)
        else:
            for field in fields:
                if field in not_aliased_fields:
                    output_fields.append(field)
                elif field in aliased_fields:
                    output_fields.append(not_aliased_fields[aliased_fields.index(field)])
                else:
                    not_found_fields.append(field)

        if not_found_fields != []:
            self.logger.warning(f"Fields {not_found_fields} not found.")

        return output_fields if not not_found else (output_fields, not_found_fields)

    def _get_fields(self, aliased=False, not_selected=False):
        if aliased:
            return self._get_fields_aliases(not_selected=not_selected)
        else:
            return self._get_fields_key_names(not_selected=not_selected)

    def _get_fields_aliases(self, not_selected=False):
        """Return list of fields aliases (field["as"] or field key name)"""
        fields_data = self.store["select"]["fields"]
        fields_out = []

        for field in fields_data:
            if (
                not not_selected
                and "select" in fields_data[field]
                and fields_data[field]["select"] == 0
            ):
                continue
            else:
                alias = (
                    field
                    if "as" not in fields_data[field] or fields_data[field]["as"] == ""
                    else fields_data[field]["as"]
                )
                fields_out.append(alias)

        return fields_out

    def _get_fields_key_names(self, not_selected=False):
        """Return list of keys in store["select"]["fields"]"""
        fields_data = self.store["select"]["fields"]
        fields_out = []

        for field in fields_data:
            if (
                not not_selected
                and "select" in fields_data[field]
                and fields_data[field]["select"] == 0
            ):
                continue
            else:
                fields_out.append(field)

        return fields_out

    def show_duplicated_columns(self):
        """Shows duplicated columns.

        Returns
        -------
        QFrame
        """
        duplicates = self._get_duplicated_columns()

        if duplicates != {}:
            print("\033[1m", "DUPLICATED COLUMNS: \n", "\033[0m")
            for key in duplicates.keys():
                print(f"{key}:\t {duplicates[key]}\n")
            print("Use your_qframe.remove() to remove or your_qframe.rename() to rename columns.")

        else:
            self.logger.info("There are no duplicated columns.")

    def _get_duplicated_columns(self):
        columns = {}
        fields = self.store["select"]["fields"]

        for field in fields:
            alias = (
                field
                if "as" not in fields[field] or fields[field]["as"] == ""
                else fields[field]["as"]
            )
            if alias in columns.keys():
                columns[alias].append(field)
            else:
                columns[alias] = [field]

        duplicates = deepcopy(columns)
        for alias in columns.keys():
            if len(columns[alias]) == 1:
                duplicates.pop(alias)

        return duplicates

    def _validate_data(self, data) -> Store:
        if data == {}:
            raise AttributeError("Your data is empty.")

        if "select" not in data:
            raise AttributeError("Missing 'select' attribute.")

        select_data = data["select"]

        if "fields" not in select_data:
            raise AttributeError("Missing 'fields' attribute.")

        fields = select_data["fields"]

        for field_name, field_data in fields.items():
            self._validate_field(field=field_name, data=field_data)

        self._validate_key(
            key="distinct", data=select_data, func=lambda x: str(x) == "1",
        )

        self._validate_key(
            key="offset", data=select_data, func=lambda x: str(x).isdigit(),
        )

        self._validate_key(
            key="limit", data=select_data, func=lambda x: str(x).isdigit(),
        )

        return Store(data)

    def _validate_field(self, field: str, data: dict):
        if "dtype" not in data:
            self.__adjust_field_type(field, data)

        self._validate_key(key="dtype", data=data, func=lambda x: isinstance(x, str))

        self._validate_key(
            key="group_by", data=data, func=lambda x: x.upper() in self._allowed_group_by,
        )

        self._validate_key(
            key="order_by", data=data, func=lambda x: x.upper() in self._allowed_order_by,
        )

        self._validate_key(
            key="select", data=data, func=lambda x: str(x) == "0",
        )

    def __adjust_field_type(self, field: str, data: dict):
        """Replace 'custom_type' and 'type' with 'dtype' key"""
        if "custom_type" in data and data["custom_type"] != "":
            dtype = data["custom_type"].upper()
        elif data["type"] == "num":
            dtype = "FLOAT(53)"
        else:
            dtype = "VARCHAR(500)"
        data["dtype"] = dtype
        data.pop("custom_type", None)
        data.pop("type", None)
        self.logger.warning(
            f"Missing 'dtype' key in field '{field}'. "
            "Since version 0.4 of grizly uses 'dtype' key instead "
            "of 'type' and 'custom_type' keys. To update your "
            "json file please use qf.store.to_json() method."
        )

    @staticmethod
    def _validate_key(key: str, data: dict, func: Callable):

        if key in data and data[key] != "":
            value = data[key]
            if not func(value):
                raise ValueError(f"""Invalid value in {key}: '{value}'""")

    @staticmethod
    def _build_store(columns: List[str], dtypes: List[str]):
        """Create a dictionary with fields information for a Qframe

        Parameters
        ----------
        columns : list
            List of columns.
        dtypes : list
            List of data types of columns
        """
        if columns == []:
            return {}

        fields = {}

        for col, dtype in zip(columns, dtypes):
            field = {
                "as": "",
                "dtype": dtype,
                "group_by": "",
                "order_by": "",
                "select": "",
                "expression": "",
            }
            fields[col] = field

        data = {
            "select": {
                "fields": fields,
                "where": "",
                "distinct": "",
                "having": "",
                "offset": "",
                "limit": "",
            }
        }

        return Store(data)
<|MERGE_RESOLUTION|>--- conflicted
+++ resolved
@@ -805,11 +805,7 @@
         """
         dtypes = []
         for field in self._get_fields():
-<<<<<<< HEAD
-            dtype = self.store["select"]["fields"][field]["dtype"]
-=======
             dtype = self.store["select"]["fields"][field]["dtype"].upper()
->>>>>>> 4f9b8b23
             dtypes.append(dtype)
         return dtypes
 
