import json
import os
import dask
from ..tools.qframe import QFrame
from ..tools.s3 import S3
from ..scheduling.orchestrate import Workflow
import s3fs
import pyarrow.parquet as pq
from pyarrow import Table
import logging
from distributed import Client
from typing import List, Any, Union
from dask.delayed import Delayed
import gc
from ..config import config

JOBS_HOME = os.getenv("GRIZLY_WORKFLOWS_HOME", "home")


class Extract:
    def __init__(
        self,
        name: str,
        driver: QFrame,  # BaseDriver?
        store_backend: str = "local",
        store_path: str = None,
        data_backend: str = "s3",
        s3_bucket: str = None,
        s3_key: str = None,
        client_str: str = None,
        if_exists: str = "append",
        logger: logging.Logger = None,
        **kwargs,
    ):
        self.name = name
        self.module_name = self._to_snake_case(name)
        self.driver = driver
        self.store_backend = store_backend
        self.bucket = s3_bucket or config.get_service("s3")["bucket"]
        self.s3_key = s3_key or f"extracts/{self._to_snake_case(name)}/"
        self.store_path = store_path or self._get_default_store_path()
        self.data_backend = data_backend
        self.client_str = client_str
        self.if_exists = if_exists
        self.table_if_exists = self._map_if_exists(if_exists)
        self.priority = 0
        self.logger = logger or self.driver.logger
        self.store = self.load_store()
        self._load_attrs_from_store(self.store)

    @staticmethod
    def _to_snake_case(text):
        return text.lower().replace(" - ", "_").replace(" ", "_")

    @staticmethod
    def _map_if_exists(if_exists):
        """ Map data-related if_exists to table-related commands """
        mapping = {"skip": "skip", "append": "drop", "replace": "drop"}
        return mapping[if_exists]

    def _get_default_store_path(self):
        if self.store_backend == "local":
            path = os.path.join(JOBS_HOME, "workflows", self.module_name, "store.json")
        elif self.store_backend == "s3":
            path = "s3://" + os.path.join(self.bucket, self.s3_key, "store.json")
        else:
            raise NotImplementedError
        return path

    def _get_client(self, client_str: str = None):
        if not client_str:
            client_str = self.client_str

        client = Client(client_str)
        self.logger.debug("Client retrived")
        return client

    def _validate_store(self, store):
        pass

    def _load_attrs_from_store(self, store):
        self.partition_cols = store["partition_cols"]
        self.output_dsn = (
            store["output"].get("dsn") or self.driver.sqldb.dsn
        )  # this will only work for SQL drivers
<<<<<<< HEAD
        self.output_external_schema = store["output"].get("external_schema") or os.getenv(
            "GRIZLY_EXTRACT_STAGING_EXTERNAL_SCHEMA"
        )
=======
        self.output_external_schema = self.output_external_schema or store["output"].get(
            "external_schema")
>>>>>>> 38249764
        self.output_schema_prod = store["output"].get("schema") or os.getenv(
            "GRIZLY_EXTRACT_STAGING_SCHEMA"
        )
        self.output_external_table = store["output"].get(
            "external_table") or self.module_name
        self.output_table_prod = store["output"].get(
            "table") or self.module_name

    def load_store(self):
        if self.store_backend == "local":
<<<<<<< HEAD
            with open(self.store_path) as f:
                store = json.load(f)
        elif self.store_backend == "s3":
            s3 = S3(url=self.store_path)
=======
            DEFAULT_STORE_PATH = os.path.join(
                JOBS_HOME, "workflows", self.module_name, "store.json")
            store_path = self.store_path or DEFAULT_STORE_PATH
            with open(store_path) as f:
                store = json.load(f)
        elif self.store_backend == "s3":
            DEFAULT_STORE_PATH = "s3://" + \
                os.path.join(self.bucket, self.s3_key, "store.json")
            store_path = self.store_path or DEFAULT_STORE_PATH
            s3 = S3(url=DEFAULT_STORE_PATH)
>>>>>>> 38249764
            store = s3.to_serializable()
        else:
            raise NotImplementedError

        self._validate_store(store)

        return store

    @dask.delayed
    def get_distinct_values(self):
        def _validate_columns(columns: Union[str, List[str]], existing_columns: List[str]):
            """ Check whether the provided columns exist within the table """
            if isinstance(columns, str):
                column = [columns]
            for column in columns:
                # column = column.replace("sq.", "")
                if column not in existing_columns:
                    raise ValueError(f"QFrame does not contain {column}")

        columns = self.partition_cols
        existing_columns = self.driver.get_fields(aliased=True)
        _validate_columns(columns, existing_columns)

        self.logger.info(
            f"Obtaining the list of unique values in {columns}...")

        where = self.driver.data["select"]["where"]
        try:
            # faster method, but this will fail if user is working on multiple schemas/tables
            schema = self.driver.data["select"]["schema"]
            table = self.driver.data["select"]["table"]

            partitions_qf = (
                QFrame(sqldb=self.driver.sqldb, logger=self.logger)
                .from_table(table=table, schema=schema, columns=columns)
                .query(where)
                .groupby()
            )
        except KeyError:
            qf_copy = self.driver.copy()
            partitions_qf = qf_copy.select(columns).groupby()

        records = partitions_qf.to_records()
        if isinstance(columns, list):
            values = ["|".join(str(val) for val in row) for row in records]
        else:
            values = [row[0] for row in records]

        self.logger.info(
            f"Successfully obtained the list of unique values in {columns}")
        self.logger.debug(f"Unique values in {columns}: {values}")

        return values

    @dask.delayed
    def get_existing_partitions(self, upstream: Delayed = None):
        """ Returns partitions already uploaded to S3 """

        self.logger.info("Starting the extract process...")

        s3 = S3(s3_key=self.s3_key + "data/staging/")
        existing_partitions = []
        for file_name in s3.list():
            extension = file_name.split(".")[-1]
            if extension == "parquet":
                existing_partitions.append(file_name.replace(".parquet", ""))

        self.logger.info(
            f"Successfully obtained the list of existing partitions")
        self.logger.debug(f"Existing partitions: {existing_partitions}")

        return existing_partitions

    @dask.delayed
    def get_partitions_to_download(
        self, all_partitions, existing_partitions, upstream: Delayed = None
    ):
        self.logger.debug(f"All partitions: {all_partitions}")
        self.logger.debug(f"Existing partitions: {existing_partitions}")
        partitions_to_download = [
            partition for partition in all_partitions if partition not in existing_partitions
        ]
        self.logger.debug(
            f"Partitions to download: {len(partitions_to_download)}, {partitions_to_download}"
        )
        self.logger.info(
            f"Downloading {len(partitions_to_download)} partitions...")
        return partitions_to_download

    @dask.delayed
    def to_store_backend(self, serializable: Any, file_name: str):
        if self.store_backend == "s3":
            s3 = S3(s3_key=self.s3_key, file_name=file_name)
            self.logger.info(
                f"Copying {file_name} from memory to {self.s3_key}...")
            s3.from_serializable(serializable)
        elif self.store_backend == "local":
<<<<<<< HEAD
            self.logger.info(f"Copying {file_name} from memory to {self.store_path}...")
            with open(self.store_path, "w") as f:
=======
            self.logger.info(
                f"Copying {file_name} from memory to {self.store_file_dir}...")
            with open(os.path.join(self.store_file_dir, file_name), "w") as f:
>>>>>>> 38249764
                json.dump(serializable, f)
        else:
            raise NotImplementedError

    @dask.delayed
    def get_cached_distinct_values(self, file_name: str):
        if self.store_backend == "s3":
            s3 = S3(url=self.store_path)
            values = s3.to_serializable()
        elif self.store_backend == "local":
            with open(self.store_path) as f:
                values = json.load(f)
        else:
            raise NotImplementedError
        return values

    @dask.delayed
    def query_driver(self, query: str):
        queried = self.driver.copy().query(query, if_exists="append")
        return queried

    @dask.delayed
    def to_arrow(self, driver: QFrame, partition: str = None):
        self.logger.info(f"Downloading data for partition {partition}...")
        pa = driver.to_arrow()
        self.logger.info(
            f"Data for partition {partition} has been successfully downloaded")
        gc.collect()
        return pa

    @dask.delayed
    def arrow_to_data_backend(self, arrow_table: Table, s3_key: str = None, file_name: str = None):
        def arrow_to_s3(arrow_table):
            def give_name(_):
                return file_name

            s3 = s3fs.S3FileSystem()
            file_name = s3_key.split("/")[-1]
            s3_key_root = (
                "s3://acoe-s3/" + s3_key[: s3_key.index(file_name) - 1]
            )  # -1 removes the last slash
            self.logger.info(f"Uploading {file_name} to {s3_key_root}...")
            pq.write_to_dataset(
                arrow_table,
                root_path=s3_key_root,
                filesystem=s3,
                use_dictionary=True,
                compression="snappy",
                partition_filename_cb=give_name,
            )
            self.logger.info(f"Successfully uploaded {file_name} to {s3_key}")

        if self.data_backend == "s3":
            arrow_to_s3(arrow_table)
        elif self.data_backend == "local":
            pq.write_table(arrow_table, os.path.join(
                self.store_file_dir, file_name))
        else:
            raise NotImplementedError

    @dask.delayed
    def create_external_table(self, upstream: Delayed = None):
        s3_key = self.s3_key + "data/staging/"
        # recreate the table even if if_exists is "append", because we append parquet files 
        if self.data_backend == "s3":
            self.driver.create_external_table(
                schema=self.output_external_schema,
                table=self.output_external_table,
                dsn=self.output_dsn,
                bucket=self.bucket,
                s3_key=s3_key,
                if_exists=self.table_if_exists,
            )
        else:
            raise ValueError(
                "Exteral tables are only supported for S3 backend")

    @dask.delayed
    def create_table(self, upstream: Delayed = None):
        if self.data_backend == "s3":
            qf = QFrame(dsn=self.output_dsn, dialect="mysql", logger=self.logger).from_table(
                schema=self.output_external_schema, table=self.output_external_table
            )
            qf.to_table(
                schema=self.output_schema_prod,
                table=self.output_table_prod,
                if_exists=self.if_exists,  # here we use the unmapped if_exists
            )
        else:
            # qf.to_table()
            raise NotImplementedError

    @dask.delayed
    def remove_table(self, schema, table):
        pass

    def generate_workflow(
        self,
        refresh_partitions_list: bool = True,
        download_if_older_than: int = 0,
        cache_distinct_values: bool = True,
        output_table_type: str = "external",
        client_str: str = None,
        **kwargs,
    ):
<<<<<<< HEAD
=======
        self.logger.debug("Started generating workflow")
        if if_exists is None:
            if_exists = self.if_exists
        if if_exists == "skip":
            raise NotImplementedError(
                "Please choose one of ('append', 'replace')")
>>>>>>> 38249764

        if refresh_partitions_list:
            all_partitions = self.get_distinct_values()
        else:
            all_partitions = self.get_cached_distinct_values(
                file_name="all_partitions.json")

        # by default, always cache the list of distinct values in backend for future use
        if cache_distinct_values:
            cache_distinct_values_in_backend = self.to_store_backend(
                all_partitions, file_name="all_partitions.json"
            )
        else:
            cache_distinct_values_in_backend = None

<<<<<<< HEAD
        if self.if_exists == "replace":
            partitions_to_download = all_partitions
=======
        if if_exists == "replace":
            if self.reload_data:
                partitions_to_download = all_partitions
            else:
                existing_partitions = self.get_existing_partitions()
                partitions_to_download = self.get_partitions_to_download(
                    all_partitions, existing_partitions, upstream=cache_distinct_values_in_backend
                )
>>>>>>> 38249764
        else:
            existing_partitions = self.get_existing_partitions()
            partitions_to_download = self.get_partitions_to_download(
                all_partitions, existing_partitions, upstream=cache_distinct_values_in_backend
            )  # should return json obj

        # compute partitions on the cluster
        client = self._get_client(client_str)
        partitions = []
        try:
            partitions = client.compute(partitions_to_download).result()
        except Exception:
            self.logger.exception("Something went wrong")
            raise
        finally:
            client.close()
        if not partitions:
            self.logger.warning("No partitions to download")

        if len(self.partition_cols) > 1:
            partition_cols_casted = [
                f"CAST({partition_col} AS VARCHAR)" for partition_col in self.partition_cols
            ]
            partition_cols = "CONCAT(" + ", ".join(partition_cols_casted) + ")"
        else:
            partition_cols = self.partition_cols[0]

        if self.if_exists == "skip":
            self.logger.info("Skipping...")
            return

        # create the workflow
        uploads = []
        for partition in partitions:
            partition_concatenated = partition.replace("|", "")
            s3_key = self.s3_key + "data/staging/" + f"{partition}.parquet"
            where = f"{partition_cols}='{partition_concatenated}'"
            processed_driver = self.query_driver(query=where)
<<<<<<< HEAD
            arrow_table = self.to_arrow(driver=processed_driver, partition=partition)
            push_to_backend = self.arrow_to_data_backend(arrow_table, s3_key=s3_key)
            if not self.if_exists == "skip":
                uploads.append(push_to_backend)
            else:
                uploads.append(arrow_table)
        if not self.if_exists == "skip":
            external_table = self.create_external_table(upstream=uploads)
            if output_table_type == "base":
                regular_table = self.create_table(upstream=external_table)
                # clear_spectrum = self.remove_table(self.output_schema, self.output_table, upstream=regular_table)
                final_task = regular_table
            else:
                final_task = external_table
=======
            arrow_table = self.to_arrow(
                driver=processed_driver, partition=partition)
            push_to_backend = self.arrow_to_data_backend(
                arrow_table, s3_key=s3_key)
            uploads.append(push_to_backend)
        external_table = self.create_external_table(upstream=uploads)
        if output_table_type == "base":
            regular_table = self.create_table(upstream=external_table)
            # clear_spectrum = self.remove_table(self.output_schema, self.output_table, upstream=regular_table)
            final_task = regular_table
>>>>>>> 38249764
        else:
            final_task = uploads
        wf = Workflow(name=self.name, tasks=[final_task])
        self.workflow = wf
        self.logger.debug("Workflow generated successfully")
        return wf

    def submit(self, **kwargs):
        """Submit to cluster

        Parameters
        ----------
        kwargs: arguments to pass to Workflow.submit()

        Examples
        --------
        Extract().submit(scheduler_address="grizly_scheduler:8786")
        """
        client_str = kwargs.get("client_str")
        wf = self.generate_workflow(**kwargs)
        # client = self._get_client(client_str)
        wf.submit(scheduler_address=client_str, **kwargs)
        # client.close()

    def validate(self):
        json1 = gen_json()
        qf1 = load_qf(json_path="")

    @dask.delayed
    def load_qf(self, dsn, json_path, subquery, upstream=None):
        qf = QFrame(dsn=self.input_dsn).from_json(
            json_path=json_path, subquery=subquery)
        return qf<|MERGE_RESOLUTION|>--- conflicted
+++ resolved
@@ -83,14 +83,9 @@
         self.output_dsn = (
             store["output"].get("dsn") or self.driver.sqldb.dsn
         )  # this will only work for SQL drivers
-<<<<<<< HEAD
         self.output_external_schema = store["output"].get("external_schema") or os.getenv(
             "GRIZLY_EXTRACT_STAGING_EXTERNAL_SCHEMA"
         )
-=======
-        self.output_external_schema = self.output_external_schema or store["output"].get(
-            "external_schema")
->>>>>>> 38249764
         self.output_schema_prod = store["output"].get("schema") or os.getenv(
             "GRIZLY_EXTRACT_STAGING_SCHEMA"
         )
@@ -101,23 +96,10 @@
 
     def load_store(self):
         if self.store_backend == "local":
-<<<<<<< HEAD
             with open(self.store_path) as f:
                 store = json.load(f)
         elif self.store_backend == "s3":
             s3 = S3(url=self.store_path)
-=======
-            DEFAULT_STORE_PATH = os.path.join(
-                JOBS_HOME, "workflows", self.module_name, "store.json")
-            store_path = self.store_path or DEFAULT_STORE_PATH
-            with open(store_path) as f:
-                store = json.load(f)
-        elif self.store_backend == "s3":
-            DEFAULT_STORE_PATH = "s3://" + \
-                os.path.join(self.bucket, self.s3_key, "store.json")
-            store_path = self.store_path or DEFAULT_STORE_PATH
-            s3 = S3(url=DEFAULT_STORE_PATH)
->>>>>>> 38249764
             store = s3.to_serializable()
         else:
             raise NotImplementedError
@@ -215,14 +197,8 @@
                 f"Copying {file_name} from memory to {self.s3_key}...")
             s3.from_serializable(serializable)
         elif self.store_backend == "local":
-<<<<<<< HEAD
             self.logger.info(f"Copying {file_name} from memory to {self.store_path}...")
             with open(self.store_path, "w") as f:
-=======
-            self.logger.info(
-                f"Copying {file_name} from memory to {self.store_file_dir}...")
-            with open(os.path.join(self.store_file_dir, file_name), "w") as f:
->>>>>>> 38249764
                 json.dump(serializable, f)
         else:
             raise NotImplementedError
@@ -278,8 +254,8 @@
         if self.data_backend == "s3":
             arrow_to_s3(arrow_table)
         elif self.data_backend == "local":
-            pq.write_table(arrow_table, os.path.join(
-                self.store_file_dir, file_name))
+            working_dir = os.path.dirname(self.store_path)
+            pq.write_table(arrow_table, os.path.join(working_dir, file_name))
         else:
             raise NotImplementedError
 
@@ -328,15 +304,6 @@
         client_str: str = None,
         **kwargs,
     ):
-<<<<<<< HEAD
-=======
-        self.logger.debug("Started generating workflow")
-        if if_exists is None:
-            if_exists = self.if_exists
-        if if_exists == "skip":
-            raise NotImplementedError(
-                "Please choose one of ('append', 'replace')")
->>>>>>> 38249764
 
         if refresh_partitions_list:
             all_partitions = self.get_distinct_values()
@@ -352,19 +319,8 @@
         else:
             cache_distinct_values_in_backend = None
 
-<<<<<<< HEAD
         if self.if_exists == "replace":
             partitions_to_download = all_partitions
-=======
-        if if_exists == "replace":
-            if self.reload_data:
-                partitions_to_download = all_partitions
-            else:
-                existing_partitions = self.get_existing_partitions()
-                partitions_to_download = self.get_partitions_to_download(
-                    all_partitions, existing_partitions, upstream=cache_distinct_values_in_backend
-                )
->>>>>>> 38249764
         else:
             existing_partitions = self.get_existing_partitions()
             partitions_to_download = self.get_partitions_to_download(
@@ -403,7 +359,6 @@
             s3_key = self.s3_key + "data/staging/" + f"{partition}.parquet"
             where = f"{partition_cols}='{partition_concatenated}'"
             processed_driver = self.query_driver(query=where)
-<<<<<<< HEAD
             arrow_table = self.to_arrow(driver=processed_driver, partition=partition)
             push_to_backend = self.arrow_to_data_backend(arrow_table, s3_key=s3_key)
             if not self.if_exists == "skip":
@@ -418,18 +373,6 @@
                 final_task = regular_table
             else:
                 final_task = external_table
-=======
-            arrow_table = self.to_arrow(
-                driver=processed_driver, partition=partition)
-            push_to_backend = self.arrow_to_data_backend(
-                arrow_table, s3_key=s3_key)
-            uploads.append(push_to_backend)
-        external_table = self.create_external_table(upstream=uploads)
-        if output_table_type == "base":
-            regular_table = self.create_table(upstream=external_table)
-            # clear_spectrum = self.remove_table(self.output_schema, self.output_table, upstream=regular_table)
-            final_task = regular_table
->>>>>>> 38249764
         else:
             final_task = uploads
         wf = Workflow(name=self.name, tasks=[final_task])
