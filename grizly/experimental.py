--- conflicted
+++ resolved
@@ -1,8 +1,7 @@
-<<<<<<< HEAD
 import json
 import os
 import dask
-from grizly import S3, Workflow
+from grizly import QFrame, S3, Workflow
 import s3fs
 import pyarrow.parquet as pq
 import logging
@@ -33,7 +32,9 @@
     def load_store(self):
         if getattr(self, "store_file_name", None) is None:
             self.store_file_name = "store.json"
-            self.logger.warning("'store_file_name' was not provided.\n" f"Attempting to load from {self.store_file_name}...")
+            self.logger.warning(
+                "'store_file_name' was not provided.\n" f"Attempting to load from {self.store_file_name}..."
+            )
 
         if self.backend == "local":
             if getattr(self, "store_file_dir", None) is None:
@@ -63,6 +64,7 @@
             self.partition_cols = store["partition_cols"][0]
         else:
             self.partition_cols = store["partition_cols"]
+        self.input_dsn = store["input_dsn"]
 
         return store
 
@@ -82,21 +84,17 @@
         columns = self.partition_cols
         existing_columns = self.tool.get_fields()
         _validate_columns(columns, existing_columns)
-        qf_copy = self.tool.copy()
+        qf = self.tool
 
         self.logger.info(f"Obtaining the list of unique values in {columns}...")
 
-        if isinstance(columns, str):
-            column = columns
-            to_select = column
-        elif isinstance(columns, list):
-            partition_col = "CONCAT(" + ", ".join(columns) + ")"
-            qf_copy.assign(partition_column=partition_col)
-            to_select = "partition_column"
-        else:
-            raise ValueError(f"columns must be one of: str, list")
-
-        records = qf_copy.select(to_select).distinct().to_records()
+        schema = qf.data["sq"]["select"]["schema"]
+        table = qf.data["sq"]["select"]["table"]
+        where = qf.data["sq"]["select"]["where"]
+        partitions_qf = (
+            QFrame(dsn=self.input_dsn).from_table(table=table, schema=schema, columns=columns).query(where).groupby()
+        )
+        records = partitions_qf.to_records()
         values = [row[0] for row in records]
 
         self.logger.info(f"Successfully obtained the list of unique values in {columns}")
@@ -127,7 +125,9 @@
         existing_partitons_normalized = [partition.replace(".", "") for partition in existing_partitions]
         self.logger.debug(f"All partitions: {all_partitions}")
         self.logger.debug(f"Existing partitions: {existing_partitons_normalized}")
-        partitions_to_download = [partition for partition in all_partitions if partition not in existing_partitons_normalized]
+        partitions_to_download = [
+            partition for partition in all_partitions if partition not in existing_partitons_normalized
+        ]
         self.logger.debug(f"Partitions to download: {len(partitions_to_download)}, {partitions_to_download}")
         return partitions_to_download
 
@@ -256,265 +256,4 @@
 # qf = query_qf(qf_raw, query=where)
 # wf = Extract(tool=qf, backend="s3").generate_workflow(refresh_partitions_list=True)
 # local_client = Client("grizly_scheduler:8786")
-# wf.submit(client=local_client)
-=======
-import json
-import os
-import dask
-from grizly import QFrame, S3, Workflow
-import s3fs
-import pyarrow.parquet as pq
-import logging
-from distributed import Client
-
-
-class Extract:
-    __allowed = ("store_file_dir", "store_file_name", "s3_key")
-
-    def __init__(self, name, tool, backend="local", logger=None, **kwargs):
-        self.name = name or "Default Extract Name"
-        self.tool = tool
-        self.backend = backend
-        self.priority = 0
-        self.scheduler_address = "grizly_scheduler:8786"
-        self.client = None
-        for k, v in kwargs.items():
-            if not (k in self.__class__.__allowed):
-                raise ValueError(f"{k} parameter is not allowed")
-            setattr(self, k, v)
-        self.module_name = self.name.lower().replace(" - ", "_").replace(" ", "_")
-        self.logger = logger or logging.getLogger("distributed.worker").getChild(self.module_name)
-        self.load_store()
-
-    def _validate_store(self, store):
-        pass
-
-    def load_store(self):
-        if getattr(self, "store_file_name", None) is None:
-            self.store_file_name = "store.json"
-            self.logger.warning(
-                "'store_file_name' was not provided.\n" f"Attempting to load from {self.store_file_name}..."
-            )
-
-        if self.backend == "local":
-            if getattr(self, "store_file_dir", None) is None:
-                self.store_file_dir = os.path.join(os.getenv("GRIZLY_WORFKLOWS_HOME"), "workflows", self.module_name)
-                self.logger.warning(
-                    "'store_file_dir' was not provided but backend is set to 'local'.\n"
-                    f"Attempting to load {self.store_file_name} from {self.store_file_dir or 'current directory'}..."
-                )
-            file_path = os.path.join(self.store_file_dir, self.store_file_name)
-            with open(file_path) as f:
-                store = json.load(f)
-
-        elif self.backend == "s3":
-            if getattr(self, "s3_key", None) is None:
-                self.s3_key = f"extracts/{self.module_name}/"
-                self.logger.warning(
-                    "'s3_key' was not provided but backend is set to 's3'.\n"
-                    f"Attempting to load {self.store_file_name} from {self.s3_key}..."
-                )
-            s3 = S3(s3_key=self.s3_key, file_name=self.store_file_name)
-            store = s3.to_json()
-        else:
-            raise NotImplementedError
-
-        self._validate_store(store)
-        if len(store["partition_cols"]) == 1:
-            self.partition_cols = store["partition_cols"][0]
-        else:
-            self.partition_cols = store["partition_cols"]
-        self.input_dsn = store["input_dsn"]
-
-        return store
-
-    @dask.delayed
-    def get_distinct_values(self):
-        def _validate_columns(columns, existing_columnns):
-            """ Check whether the provided columns exist within the table """
-            if isinstance(columns, str):
-                column = columns
-                if column not in existing_columns:
-                    raise ValueError(f"QFrame does not contain {column}")
-            elif isinstance(columns, list):
-                for column in columns:
-                    if column not in existing_columns:
-                        raise ValueError(f"QFrame does not contain {column}")
-
-        columns = self.partition_cols
-        existing_columns = self.tool.get_fields()
-        _validate_columns(columns, existing_columns)
-        qf = self.tool
-
-        self.logger.info(f"Obtaining the list of unique values in {columns}...")
-
-        schema = qf.data["sq"]["select"]["schema"]
-        table = qf.data["sq"]["select"]["table"]
-        where = qf.data["sq"]["select"]["where"]
-        partitions_qf = (
-            QFrame(dsn=self.input_dsn).from_table(table=table, schema=schema, columns=columns).query(where).groupby()
-        )
-        records = partitions_qf.to_records()
-        values = [row[0] for row in records]
-
-        self.logger.info(f"Successfully obtained the list of unique values in {columns}")
-        self.logger.debug(f"Unique values in {columns}: {values}")
-
-        return values
-
-    @dask.delayed
-    def get_existing_partitions(self, upstream=None):
-        """ Returns partitions already uploaded to S3 """
-
-        self.logger.info("Starting the extract process...")
-
-        s3 = S3(s3_key=self.s3_key)
-        existing_partitions = []
-        for file_name in s3.list():
-            extension = file_name.split(".")[-1]
-            if extension == "parquet":
-                existing_partitions.append(file_name.replace(".parquet", ""))
-
-        self.logger.info(f"Successfully obtained the list of existing partitions")
-        self.logger.debug(f"Existing partitions: {existing_partitions}")
-
-        return existing_partitions
-
-    @dask.delayed
-    def get_partitions_to_download(self, all_partitions, existing_partitions):
-        existing_partitons_normalized = [partition.replace(".", "") for partition in existing_partitions]
-        self.logger.debug(f"All partitions: {all_partitions}")
-        self.logger.debug(f"Existing partitions: {existing_partitons_normalized}")
-        partitions_to_download = [
-            partition for partition in all_partitions if partition not in existing_partitons_normalized
-        ]
-        self.logger.debug(f"Partitions to download: {len(partitions_to_download)}, {partitions_to_download}")
-        return partitions_to_download
-
-    @dask.delayed
-    def to_backend(self, serializable, file_name):
-        if self.backend == "s3":
-            s3 = S3(s3_key=self.s3_key, file_name=file_name)
-            self.logger.info(f"Copying {file_name} from memory to {self.s3_key}...")
-            s3.from_serializable(serializable)
-        else:
-            raise NotImplementedError
-
-    @dask.delayed
-    def get_cached_distinct_values(self, file_name):
-        if self.backend == "s3":
-            s3 = S3(s3_key=self.s3_key, file_name=file_name)
-            _dict = s3.to_json()
-        else:
-            raise NotImplementedError
-        return _dict
-
-    @dask.delayed
-    def query_tool(self, query):
-        tool_copy = self.tool.copy()
-        return tool_copy.query(query)
-
-    @dask.delayed
-    def to_arrow(self, processed_tool):
-        return processed_tool.to_arrow()  # qf.to_arrow(), sfdc.to_arrow()
-
-    @dask.delayed
-    def arrow_to_backend(self, arrow_table, s3_key):
-        def arrow_to_s3(arrow_table):
-            def give_name(_):
-                return file_name
-
-            s3 = s3fs.S3FileSystem()
-            file_name = s3_key.split("/")[-1]
-            s3_key_root = "s3://acoe-s3/" + s3_key[: s3_key.index(file_name) - 1]  # -1 removes the last slash
-            self.logger.info(f"Uploading {file_name} to {s3_key_root}...")
-            pq.write_to_dataset(
-                arrow_table,
-                root_path=s3_key_root,
-                filesystem=s3,
-                use_dictionary=True,
-                compression="snappy",
-                partition_filename_cb=give_name,
-            )
-            self.logger.info(f"Successfully uploaded {file_name} to {s3_key}")
-
-        if self.backend == "s3":
-            arrow_to_s3(arrow_table)
-        else:
-            raise NotImplementedError
-
-    def generate_workflow(
-        self, refresh_partitions_list=True, if_exists="append", download_if_older_than=0, cache_distinct_values=True
-    ):
-        client = self.client or Client(self.scheduler_address)
-
-        if refresh_partitions_list:
-            all_partitions = self.get_distinct_values()
-        else:
-            all_partitions = self.get_cached_distinct_values(file_name="all_partitions.json")
-
-        # by default, always cache the list of distinct values in backend for future use
-        if cache_distinct_values:
-            cache_distinct_values_in_backend = self.to_backend(all_partitions, file_name="all_partitions.json")
-
-        if if_exists == "replace":
-            partitions_to_download = all_partitions
-        else:
-            existing_partitions = self.get_existing_partitions()
-            partitions_to_download = self.get_partitions_to_download(
-                all_partitions, existing_partitions
-            )  # should return json obj
-
-        # compute partitions on the cluster
-        partitions = client.compute(partitions_to_download).result()
-        if not partitions:
-            raise ValueError(f"No partitions were found for columns {self.partition_cols}")
-
-        if isinstance(self.partition_cols, list):
-            self.partition_cols = "CONCAT(" + ", ".join(self.partition_cols) + ")"
-
-        # create the workflow
-        uploads = []
-        for partition in partitions:
-            s3_key = self.s3_key + f"{partition}.parquet"
-            where = f"{self.partition_cols}='{partition}'"
-            processed_tool = self.query_tool(query=where)
-            arrow_table = self.to_arrow(processed_tool)
-            push_to_backend = self.arrow_to_backend(arrow_table, s3_key=s3_key)
-            uploads.append(push_to_backend)
-        wf = Workflow(name=self.name, tasks=uploads)
-        return wf
-
-
-# testing
-# from grizly import QFrame
-# import logging
-# from distributed import Client
-# logger = logging.getLogger("distributed.worker").getChild("extract_test")
-
-
-# def load_qf(dsn):
-#     grizly_wf_dir = os.getenv("GRIZLY_WORKFLOWS_HOME") or "/home/acoe_workflows/workflows"
-#     json_path = os.path.join(grizly_wf_dir, "workflows", "historical_backlog_parquet", "historical_backlog_is.json")
-#     qf = QFrame(dsn=dsn, logger=logger).from_json(json_path, subquery="historical_backlog_is")
-#     return qf
-
-
-# def query_qf(qf, query):
-#     qf_copy = qf.copy()
-#     return qf_copy.query(query)
-
-
-# #  AND business_unit_group = 'MEDG'
-# where = """
-#         segment in ( 101, 105 )
-#         AND snapshot_weekly_indicator = 1
-#         AND current_near_real_time_data_indicator = '0'
-#         AND business_unit_group IN ('AERG', 'ENGG', 'ICTG', 'INDG', 'MEDG')
-#         """
-# qf_raw = load_qf(dsn="DenodoPROD")
-# qf = query_qf(qf_raw, query=where)
-# wf = Extract(tool=qf, backend="s3").generate_workflow(refresh_partitions_list=True)
-# local_client = Client("grizly_scheduler:8786")
-# wf.submit(client=local_client)
->>>>>>> 1dbd2163
+# wf.submit(client=local_client)