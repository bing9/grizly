import json
import os
import dask
from grizly import QFrame, S3, Workflow
import s3fs
import pyarrow.parquet as pq
from pyarrow import Table
import logging
from distributed import Client
from typing import List, Any
from dask.delayed import Delayed


class Extract:
    __allowed = ("store_file_dir", "store_file_name", "s3_key")

    def __init__(
        self,
        name: str,
        driver: QFrame,  # BaseDriver?
        store_backend: str = "local",
        data_backend: str = "s3",
        logger: logging.Logger = None,
        **kwargs,
    ):
        self.name = name or "X Æ A-12"
        self.driver = driver
        self.store_backend = store_backend
        self.data_backend = data_backend
        self.priority = 0
        self.scheduler_address = "grizly_scheduler:8786"
        self.client = None
        self.bucket = "acoe-s3"
        for k, v in kwargs.items():
            if not (k in self.__class__.__allowed):
                raise ValueError(f"{k} parameter is not allowed")
            setattr(self, k, v)
        self.module_name = self.name.lower().replace(" - ", "_").replace(" ", "_")
        self.logger = logger or logging.getLogger("distributed.worker").getChild(self.module_name)
        self.load_store()

    def _validate_store(self, store):
        pass

    def load_store(self):
        if getattr(self, "store_file_name", None) is None:
            self.store_file_name = "store.json"
            self.logger.warning(
                "'store_file_name' was not provided.\n" f"Attempting to load from {self.store_file_name}..."
            )
        if getattr(self, "s3_key", None) is None:
            self.s3_key = f"extracts/{self.module_name}/"

        if self.store_backend == "local":
            if getattr(self, "store_file_dir", None) is None:
                self.store_file_dir = os.path.join(os.getenv("GRIZLY_WORKFLOWS_HOME"), "workflows", self.module_name)
                self.logger.debug(
                    "'store_file_dir' was not provided but backend is set to 'local'.\n"
                    f"Attempting to load {self.store_file_name} from {self.store_file_dir or 'current directory'}..."
                )
            file_path = os.path.join(self.store_file_dir, self.store_file_name)
            with open(file_path) as f:
                store = json.load(f)

        elif self.store_backend == "s3":
            if getattr(self, "s3_key", None) is None:
                self.logger.debug(
                    "'s3_key' was not provided but backend is set to 's3'.\n"
                    f"Attempting to load {self.store_file_name} from {self.s3_key}..."
                )
<<<<<<< HEAD
                s3 = S3(s3_key=self.s3_key, file_name=self.store_file_name)
                store = s3.to_serializable()
=======
            s3 = S3(s3_key=self.s3_key, file_name=self.store_file_name)
            store = s3.to_serializable()
>>>>>>> 85335836
        else:
            raise NotImplementedError

        self._validate_store(store)
        self.partition_cols = store["partition_cols"]
        self.input_dsn = store["input"].get("dsn") or self.qf.dsn
        self.output_dsn = store["output"].get("dsn") or self.input_dsn
        self.output_external_schema = store["output"].get("external_schema") or os.getenv(
            "GRIZLY_EXTRACT_STAGING_EXTERNAL_SCHEMA"
        )
        self.output_schema_prod = store["output"].get("schema") or os.getenv("GRIZLY_EXTRACT_STAGING_SCHEMA")
        self.output_table_staging = store["output"].get("external_table") or self.module_name
        self.output_table_prod = store["output"].get("table") or self.module_name

        return store

    @dask.delayed
    def get_distinct_values(self):
        def _validate_columns(columns: List[str], existing_columns: List[str]):
            """ Check whether the provided columns exist within the table """
            if isinstance(columns, str):
                column = columns
                if column not in existing_columns:
                    raise ValueError(f"QFrame does not contain {column}")
            elif isinstance(columns, list):
                for column in columns:
                    if column not in existing_columns:
                        raise ValueError(f"QFrame does not contain {column}")

        columns = self.partition_cols
        existing_columns = self.qf.get_fields(aliased=False)
        _validate_columns(columns, existing_columns)

        self.logger.info(f"Obtaining the list of unique values in {columns}...")

        schema = self.qf.data["select"]["schema"]
        table = self.qf.data["select"]["table"]
        where = self.qf.data["select"]["where"]
        partitions_qf = (
            QFrame(dsn=self.input_dsn).from_table(table=table, schema=schema, columns=columns).query(where).groupby()
        )
        records = partitions_qf.to_records()
        if isinstance(columns, list):
            values = ["".join(str(val) for val in row) for row in records]
        else:
            values = [row[0] for row in records]

        self.logger.info(f"Successfully obtained the list of unique values in {columns}")
        self.logger.debug(f"Unique values in {columns}: {values}")

        return values

    @dask.delayed
    def get_existing_partitions(self, upstream: Delayed = None):
        """ Returns partitions already uploaded to S3 """

        self.logger.info("Starting the extract process...")

<<<<<<< HEAD
        s3 = S3(s3_key=self.s3_key + "data/staging/")
=======
        s3 = S3(s3_key=self.s3_key+"data/")
>>>>>>> 85335836
        existing_partitions = []
        for file_name in s3.list():
            extension = file_name.split(".")[-1]
            if extension == "parquet":
                existing_partitions.append(file_name.replace(".parquet", ""))

        self.logger.info(f"Successfully obtained the list of existing partitions")
        self.logger.debug(f"Existing partitions: {existing_partitions}")

        return existing_partitions

    @dask.delayed
    def get_partitions_to_download(self, all_partitions, existing_partitions, upstream: Delayed = None):
        existing_partitons_normalized = [partition.replace(".", "") for partition in existing_partitions]
        self.logger.debug(f"All partitions: {all_partitions}")
        self.logger.debug(f"Existing partitions: {existing_partitons_normalized}")
        partitions_to_download = [
            partition for partition in all_partitions if partition not in existing_partitons_normalized
        ]
        self.logger.debug(f"Partitions to download: {len(partitions_to_download)}, {partitions_to_download}")
        self.logger.info(f"Downloading {len(partitions_to_download)} partitions...")
        return partitions_to_download

    @dask.delayed
    def to_store_backend(self, serializable: Any, file_name: str):
        if self.store_backend == "s3":
            s3 = S3(s3_key=self.s3_key, file_name=file_name)
            self.logger.info(f"Copying {file_name} from memory to {self.s3_key}...")
            s3.from_serializable(serializable)
        elif self.store_backend == "local":
            self.logger.info(f"Copying {file_name} from memory to {self.store_file_dir}...")
            with open(os.path.join(self.store_file_dir, file_name), "w") as f:
                json.dump(serializable, f)
        else:
            raise NotImplementedError

    @dask.delayed
    def get_cached_distinct_values(self, file_name: str):
        if self.store_backend == "s3":
            s3 = S3(s3_key=self.s3_key, file_name=file_name)
            values = s3.to_serializable()
        elif self.store_backend == "local":
            with open(os.path.join(self.store_file_dir, file_name)) as f:
                values = json.load(f)
        else:
            raise NotImplementedError
        return values

    @dask.delayed
<<<<<<< HEAD
    def query_qf(self, query: str):
        queried = self.qf.copy().query(query, if_exists="append")
=======
    def query_qf(self, query):
        queried  = self.qf.copy().query(query, if_exists="append")
>>>>>>> 85335836
        return queried

    @dask.delayed
    def to_arrow(self, processed_qf: QFrame):
        return processed_qf.to_arrow()  # qf.to_arrow(), sfdc.to_arrow()

    @dask.delayed
    def arrow_to_data_backend(self, arrow_table: Table, s3_key: str = None, file_name: str = None):
        def arrow_to_s3(arrow_table):
            def give_name(_):
                return file_name

            s3 = s3fs.S3FileSystem()
            file_name = s3_key.split("/")[-1]
            s3_key_root = "s3://acoe-s3/" + s3_key[: s3_key.index(file_name) - 1]  # -1 removes the last slash
            self.logger.info(f"Uploading {file_name} to {s3_key_root}...")
            pq.write_to_dataset(
                arrow_table,
                root_path=s3_key_root,
                filesystem=s3,
                use_dictionary=True,
                compression="snappy",
                partition_filename_cb=give_name,
            )
            self.logger.info(f"Successfully uploaded {file_name} to {s3_key}")

        if self.data_backend == "s3":
            arrow_to_s3(arrow_table)
        elif self.data_backend == "local":
            pq.write_table(arrow_table, os.path.join(self.store_file_dir, file_name))
        else:
            raise NotImplementedError

    @dask.delayed
    def create_external_table(self, upstream: Delayed = None):
        if self.data_backend == "s3":
            self.qf.create_external_table(
                schema=self.output_schema_staging,
                table=self.output_table_staging,
                dsn=self.output_dsn,
                bucket=self.bucket,
                s3_key=self.s3_key + "data/staging/",
                if_exists="skip",
            )
        else:
            raise ValueError("Exteral tables are only supported for S3 backend")

    @dask.delayed
    def create_table(self, upstream: Delayed = None):
        if self.data_backend == "s3":
            qf = QFrame(dsn=self.output_dsn, dialect="mysql").from_table(
                schema=self.output_schema_staging, table=self.output_table_staging
            )
            qf.create_table(
                dsn=self.output_dsn,
                dialect="postgresql",
                schema=self.output_schema_prod,
                table=self.output_table_prod,
                if_exists="skip",
            )
            qf.to_table(schema=self.output_schema_prod, table=self.output_table_prod, if_exists="replace")
        else:
            # qf.to_table()
            raise NotImplementedError

    @dask.delayed
    def remove_table(self, schema, table):
        pass

    def generate_workflow(
        self,
        refresh_partitions_list: bool = True,
        if_exists: str = "append",
        download_if_older_than: int = 0,
        cache_distinct_values: bool = True,
        output_table_type: str = "external",
        **kwargs,
    ):
        client = self.client or Client(self.scheduler_address)

        if refresh_partitions_list:
            all_partitions = self.get_distinct_values()
        else:
            all_partitions = self.get_cached_distinct_values(file_name="all_partitions.json")

        # by default, always cache the list of distinct values in backend for future use
        if cache_distinct_values:
            cache_distinct_values_in_backend = self.to_store_backend(all_partitions, file_name="all_partitions.json")
        else:
            cache_distinct_values_in_backend = None

        if if_exists == "replace":
            partitions_to_download = all_partitions
        else:
            existing_partitions = self.get_existing_partitions()
            partitions_to_download = self.get_partitions_to_download(
                all_partitions, existing_partitions, upstream=cache_distinct_values_in_backend
            )  # should return json obj

        # compute partitions on the cluster
        partitions = client.compute(partitions_to_download).result()
        if not partitions:
            self.logger.warning("No partitions to download")

        if len(self.partition_cols) > 1:
            partition_cols_casted = [f"CAST({partition_col} AS VARCHAR)" for partition_col in self.partition_cols]
            partition_cols = "CONCAT(" + ", ".join(partition_cols_casted) + ")"
        else:
            partition_cols = self.partition_cols[0]

        # create the workflow
        uploads = []
        for partition in partitions:
<<<<<<< HEAD
            s3_key = self.s3_key + "data/staging/" + f"{partition}.parquet"
=======
            s3_key = self.s3_key + "data/" + f"{partition}.parquet"
>>>>>>> 85335836
            where = f"{partition_cols}='{partition}'"
            # where_with_null = f"{partition_cols} IS NULL"
            # where = regular_where if partition_cols is not None else where_with_null
            processed_qf = self.query_qf(query=where)
            arrow_table = self.to_arrow(processed_qf)
            push_to_backend = self.arrow_to_data_backend(arrow_table, s3_key=s3_key)
            uploads.append(push_to_backend)
        external_table = self.create_external_table(upstream=uploads)
        if output_table_type == "base":
            regular_table = self.create_table(upstream=external_table)
            # clear_spectrum = self.remove_table(self.output_schema, self.output_table, upstream=regular_table)
            final_task = regular_table
        else:
            final_task = external_table
        wf = Workflow(name=self.name, tasks=[final_task])
        self.workflow = wf
        return wf

    def submit(self, **kwargs):
        """Submit to cluster

        Parameters
        ----------
        kwargs: arguments to pass to Workflow.submit()

        Examples
        --------
        Extract().submit(scheduler_address="grizly_scheduler:8786")
        """
        wf = self.generate_workflow(**kwargs)
        if not kwargs.get("scheduler_address"):
            scheduler_address = self.scheduler_address
        wf.submit(scheduler_address=scheduler_address, **kwargs)


# testing
# from grizly.experimental import Extract
# from grizly import QFrame
# import logging
# from distributed import Client
# import os


# logger = logging.getLogger("distributed.worker").getChild("dss_extract")


# def load_qf(dsn):
#     grizly_wf_dir = os.getenv("GRIZLY_WORKFLOWS_HOME") or "/home/acoe_workflows/workflows"
#     json_path = os.path.join(grizly_wf_dir, "workflows", "direct_sales_summary_csr", "direct_sales_summary_csr_eng.json")
#     qf = QFrame(dsn=dsn, logger=logger).from_json(json_path, subquery="direct_sales_summary_csr_eng")
#     return qf


# qf = load_qf(dsn="DenodoPROD")
# wf = Extract("Direct Sales Summary CSR", qf, backend="s3").generate_workflow(refresh_partitions_list=True)
# local_client = Client("grizly_scheduler:8786")
# wf.submit(client=local_client)<|MERGE_RESOLUTION|>--- conflicted
+++ resolved
@@ -68,13 +68,9 @@
                     "'s3_key' was not provided but backend is set to 's3'.\n"
                     f"Attempting to load {self.store_file_name} from {self.s3_key}..."
                 )
-<<<<<<< HEAD
                 s3 = S3(s3_key=self.s3_key, file_name=self.store_file_name)
                 store = s3.to_serializable()
-=======
-            s3 = S3(s3_key=self.s3_key, file_name=self.store_file_name)
-            store = s3.to_serializable()
->>>>>>> 85335836
+
         else:
             raise NotImplementedError
 
@@ -133,11 +129,7 @@
 
         self.logger.info("Starting the extract process...")
 
-<<<<<<< HEAD
         s3 = S3(s3_key=self.s3_key + "data/staging/")
-=======
-        s3 = S3(s3_key=self.s3_key+"data/")
->>>>>>> 85335836
         existing_partitions = []
         for file_name in s3.list():
             extension = file_name.split(".")[-1]
@@ -187,13 +179,8 @@
         return values
 
     @dask.delayed
-<<<<<<< HEAD
     def query_qf(self, query: str):
         queried = self.qf.copy().query(query, if_exists="append")
-=======
-    def query_qf(self, query):
-        queried  = self.qf.copy().query(query, if_exists="append")
->>>>>>> 85335836
         return queried
 
     @dask.delayed
@@ -307,11 +294,7 @@
         # create the workflow
         uploads = []
         for partition in partitions:
-<<<<<<< HEAD
             s3_key = self.s3_key + "data/staging/" + f"{partition}.parquet"
-=======
-            s3_key = self.s3_key + "data/" + f"{partition}.parquet"
->>>>>>> 85335836
             where = f"{partition_cols}='{partition}'"
             # where_with_null = f"{partition_cols} IS NULL"
             # where = regular_where if partition_cols is not None else where_with_null
