<<<<<<< HEAD
from rq import Queue
from rq_scheduler import Scheduler
from redis import Redis
from grizly.scheduling.system_jobs.agent import run

import logging
import os
import typer


logger = logging.getLogger(__name__)

REDIS_HOST = os.getenv("GRIZLY_REDIS_HOST", default="localhost")
REDIS_PORT = int(os.getenv("GRIZLY_REDIS_PORT", default=6379))


def register(
    host: str = typer.Option(REDIS_HOST, "-h"),
    port: int = typer.Option(REDIS_PORT, "-p"),
    ):
    """Register the agent as a cron job ran by rq-scheduler

    Parameters
    ----------
    host : Union[str, None], optional
        The Redis host at which to register the agent, by default REDIS_HOST
    port : Union[str, None], optional
        The Redis port at which to register the agent, by default REDIS_PORT
    """

    r = Redis(host=host, port=port)
    queue = Queue("system", connection=r)
    scheduler = Scheduler(queue=queue, connection=r)

    scheduler.cron(
        "* * * * *",
        func=run,
        queue_name=queue.name,      # In which queue the job should be put in
        use_local_timezone=False    # Interpret hours in the local timezone
    )

if __name__ == "__main__":
    typer.run(register)
=======
from rq import Queue
from rq_scheduler import Scheduler
from redis import Redis
from grizly.scheduling.system_jobs.agent import run

import logging
import os
import typer


logger = logging.getLogger(__name__)

REDIS_HOST = os.getenv("GRIZLY_REDIS_HOST", default="localhost")
REDIS_PORT = int(os.getenv("GRIZLY_REDIS_PORT", default=6379))


def register(
    host: str = typer.Option(REDIS_HOST, "-h"), port: int = typer.Option(REDIS_PORT, "-p"),
):
    """Register the agent as a cron job ran by rq-scheduler

    Parameters
    ----------
    host : Union[str, None], optional
        The Redis host at which to register the agent, by default REDIS_HOST
    port : Union[str, None], optional
        The Redis port at which to register the agent, by default REDIS_PORT
    """

    r = Redis(host=host, port=port)
    queue = Queue("system", connection=r)
    scheduler = Scheduler(queue=queue, connection=r)

    scheduler.cron(
        "* * * * *",
        func=run,
        queue_name=queue.name,  # In which queue the job should be put in
        use_local_timezone=False,  # Interpret hours in the local timezone
    )


if __name__ == "__main__":
    typer.run(register)
>>>>>>> b179ed83
<|MERGE_RESOLUTION|>--- conflicted
+++ resolved
@@ -1,48 +1,3 @@
-<<<<<<< HEAD
-from rq import Queue
-from rq_scheduler import Scheduler
-from redis import Redis
-from grizly.scheduling.system_jobs.agent import run
-
-import logging
-import os
-import typer
-
-
-logger = logging.getLogger(__name__)
-
-REDIS_HOST = os.getenv("GRIZLY_REDIS_HOST", default="localhost")
-REDIS_PORT = int(os.getenv("GRIZLY_REDIS_PORT", default=6379))
-
-
-def register(
-    host: str = typer.Option(REDIS_HOST, "-h"),
-    port: int = typer.Option(REDIS_PORT, "-p"),
-    ):
-    """Register the agent as a cron job ran by rq-scheduler
-
-    Parameters
-    ----------
-    host : Union[str, None], optional
-        The Redis host at which to register the agent, by default REDIS_HOST
-    port : Union[str, None], optional
-        The Redis port at which to register the agent, by default REDIS_PORT
-    """
-
-    r = Redis(host=host, port=port)
-    queue = Queue("system", connection=r)
-    scheduler = Scheduler(queue=queue, connection=r)
-
-    scheduler.cron(
-        "* * * * *",
-        func=run,
-        queue_name=queue.name,      # In which queue the job should be put in
-        use_local_timezone=False    # Interpret hours in the local timezone
-    )
-
-if __name__ == "__main__":
-    typer.run(register)
-=======
 from rq import Queue
 from rq_scheduler import Scheduler
 from redis import Redis
@@ -85,5 +40,4 @@
 
 
 if __name__ == "__main__":
-    typer.run(register)
->>>>>>> b179ed83
+    typer.run(register)