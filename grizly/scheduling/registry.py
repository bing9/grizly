<<<<<<< HEAD
from datetime import datetime, timezone
import json
import logging
import os
import sys
from time import time
from typing import Any, Dict, List

import dask
from dask.delayed import Delayed
from distributed import Client, Future
from distributed.protocol.serialize import serialize as dask_serialize
from distributed.protocol.serialize import deserialize as dask_deserialize
from redis import Redis

from ..config import Config


class Registry:
    def __init__(self, logger: logging.Logger = None):
        self.logger = logger or logging.getLogger(__name__)

    @property
    def con(self):
        schedule = Config().get_service("schedule")
        con = Redis(host=schedule["redis_host"], port=schedule["redis_port"], db=0)
        return con

    def get_triggers(self):
        triggers = []
        for trigger_name_with_prefix in self.con.keys("grizly:trigger:*"):
            if trigger_name_with_prefix is not None:
                trigger_name = trigger_name_with_prefix.decode("utf-8").split(":")[-1]
                triggers.append(Trigger(trigger_name, logger=self.logger))
        return triggers

    def get_jobs(self):
        jobs = []
        for job_name_with_prefix in self.con.keys("grizly:job:*"):
            if job_name_with_prefix is not None:
                job_name = job_name_with_prefix.decode("utf-8").split(":")[-1]
                jobs.append(Job(job_name, logger=self.logger))
        return jobs

    def add_trigger(self, name: str, type: str, value: str):
        Trigger(name=name).register(type=type, value=value)

    def add_job(self, name: str, trigger_name: str, type: str, value: str):
        Trigger(name=name).register(type=type, value=value)


class RegistryObject:
    prefix = "grizly:"

    def __init__(
        self, name: str, logger: logging.Logger = None,
    ):
        self.name = name
        self.name_with_prefix = self.prefix + name
        self.logger = logger or logging.getLogger(__name__)

    def __repr__(self):
        return f"{self.__class__.__name__}(name='{self.name}')"

    @property
    def getall(self):
        return self.con.hgetall(self.name_with_prefix)

    @property
    def con(self):
        schedule = Config().get_service("schedule")
        con = Redis(host=schedule["redis_host"], port=schedule["redis_port"], db=0)
        return con

    @property
    def exists(self):
        return self.con.exists(self.name_with_prefix)

    @staticmethod
    def serialize(value):
        if isinstance(value, datetime):
            value = str(value)

        if isinstance(value, list) and all(isinstance(i, Delayed) for i in value):
            value = str(dask_serialize(value))

        return json.dumps(value)

    @staticmethod
    def deserialize(value, type: str = None) -> Any:
        if value is None:
            return None
        else:
            value = json.loads(value)
            if type == "datetime":
                value = datetime.strptime(value, "%Y-%m-%d %H:%M:%S.%f")
            elif type == "dask":
                value = dask_deserialize(*eval(value))

            return value

class Trigger(RegistryObject):
    prefix = "grizly:trigger:"

    @property
    def type(self):
        return self.deserialize(self.con.hget(self.name_with_prefix, "type"))

    @property
    def value(self):
        return self.deserialize(self.con.hget(self.name_with_prefix, "value"))

    @value.setter
    def value(self, value):
        self.con.hset(self.name_with_prefix, "value", self.serialize(value))

    @property
    def jobs(self):
        job_names = self.deserialize(self.con.hget(self.name_with_prefix, "jobs"))
        return [Job(name=job) for job in job_names]

    @property
    def is_triggered(self):
        return self.deserialize(self.con.hget(self.name_with_prefix, "is_triggered"))

    @is_triggered.setter
    def is_triggered(self, value: bool):
        self.con.hset(self.name_with_prefix, "is_triggered", self.serialize(value))

    @property
    def created_at(self):
        return self.deserialize(self.con.hget(self.name_with_prefix, "created_at"), type="datetime")

    @property
    def last_run(self):
        return self.deserialize(self.con.hget(self.name_with_prefix, "last_run"), type="datetime")

    @last_run.setter
    def last_run(self, value):
        self.con.hset(self.name_with_prefix, "last_run", self.serialize(value))

    def register(self, type: str, value: str):
        mapping = {
            "type": self.serialize(type),
            "value": self.serialize(value),
            "is_triggered": "null",
            "jobs": self.serialize([]),
            "created_at": self.serialize(datetime.now(timezone.utc)),
        }
        self.con.hset(name=self.name_with_prefix, key=None, value=None, mapping=mapping)
        return self

    def add_job(self, job_name):
        if not self.exists:
            raise ValueError(f"Trigger {self.name} does not exist.")
        job_names = [job.name for job in self.jobs]
        if job_name in job_names:
            raise ValueError(f"Job {job_name} already registered with trigger {self.name}")
        else:
            job_names.append(job_name)
            self.con.hset(name=self.name_with_prefix, key="jobs", value=self.serialize(job_names))

    def remove_job(self, job_name):
        job_names = [job.name for job in self.jobs if job.name != job_name]
        self.con.hset(name=self.name_with_prefix, key="jobs", value=self.serialize(job_names))


class Job(RegistryObject):
    prefix = "grizly:job:"

    @property
    def owner(self):
        return self.deserialize(self.con.hget(self.name_with_prefix, "owner"))

    @owner.setter
    def owner(self, value):
        self.con.hset(self.name_with_prefix, "owner", self.serialize(value))

    @property
    def trigger_name(self):
        return self.deserialize(self.con.hget(self.name_with_prefix, "trigger_name"))

    @trigger_name.setter
    def trigger_name(self, value):
        """Removes job from old trigger and adds to new one"""
        self.trigger.remove_job(job_name=value)
        Trigger(name=value).add_job(job_name=self.name)
        self.con.hset(self.name_with_prefix, "trigger_name", self.serialize(value))

    @property
    def type(self):
        return self.deserialize(self.con.hget(self.name_with_prefix, "type"))

    @property
    def last_run(self):
        return self.deserialize(self.con.hget(self.name_with_prefix, "last_run"), type="datetime")

    @last_run.setter
    def last_run(self, value):
        self.con.hset(self.name_with_prefix, "last_run", self.serialize(value))

    @property
    def run_time(self):
        return self.deserialize(self.con.hget(self.name_with_prefix, "run_time"))

    @run_time.setter
    def run_time(self, value):
        self.con.hset(self.name_with_prefix, "run_time", self.serialize(value))

    @property
    def status(self):
        return self.deserialize(self.con.hget(self.name_with_prefix, "status"))

    @status.setter
    def status(self, value):
        self.con.hset(self.name_with_prefix, "status", self.serialize(value))

    @property
    def error(self):
        return self.deserialize(self.con.hget(self.name_with_prefix, "error"))

    @error.setter
    def error(self, value):
        self.con.hset(self.name_with_prefix, "error", self.serialize(value))

    @property
    def created_at(self):
        return self.deserialize(self.con.hget(self.name_with_prefix, "created_at"), type="datetime")

    @property
    def tasks(self):
        return self.deserialize(self.con.hget(self.name_with_prefix, "tasks"), type="dask")

    @tasks.setter
    def tasks(self, tasks):
        self.con.hset(self.name_with_prefix, "tasks", self.serialize(tasks))

    @property
    def trigger(self) -> Trigger:
        if self.trigger_name is not None:
            return Trigger(name=self.trigger_name)

    @property
    def graph(self):
        return dask.delayed()(self.tasks, name=self.name + "_graph")

    def visualize(self, **kwargs):
        return self.graph.visualize(**kwargs)

    def register(
        self, owner: str = None, trigger_name: str = None, tasks: List[dask.delayed] = None, type: str = "regular"
    ):
        mapping = {
            "owner": self.serialize(owner),
            "trigger_name": self.serialize(trigger_name),
            "type": self.serialize(type),
            "last_run": "null",
            "run_time": "null",
            "status": "null",
            "error": "null",
            "created_at": self.serialize(datetime.now(timezone.utc)),
        }
        self.con.hset(name=self.name_with_prefix, key=None, value=None, mapping=mapping)
        if trigger_name is not None:
            Trigger(name=trigger_name).add_job(job_name=self.name)
        tasks = tasks or self.tasks
        if tasks is None:
            raise ValueError("Please specify tasks.")
        self.tasks = tasks
        return self

    def submit(
        self,
        client: Client = None,
        scheduler_address: str = None,
        priority: int = None,
        resources: Dict[str, Any] = None,
        to_dask=True,
    ) -> None:

        priority = priority or 1
        if to_dask:
            if not client:
                self.scheduler_address = scheduler_address or os.getenv("GRIZLY_DEV_DASK_SCHEDULER_ADDRESS")
                client = Client(self.scheduler_address)
            else:
                self.scheduler_address = client.scheduler.address

            if not client and not self.scheduler_address:
                raise ValueError("distributed.Client/scheduler address was not provided")

        self.logger.info(f"Submitting job {self.name}...")
        self.status = "running"
        self.last_run = datetime.now(timezone.utc)
        self.error = ""

        start = time()
        try:
            self.graph.compute()
            status = "success"
        except Exception:
            status = "fail"
            _, exc_value, _ = sys.exc_info()
            self.error = str(exc_value)

        end = time()
        self.run_time = int(end - start)
        self.status = status
        self.last_run = datetime.now(timezone.utc)

        self.logger.info(f"Job {self.name} finished with status {status}")

        client.close()

    def cancel(self, scheduler_address=None):
        if not scheduler_address:
            scheduler_address = self.scheduler_address
        client = Client(scheduler_address)
        f = Future(self.name + "_graph", client=client)
        f.cancel(force=True)
        client.close()


=======
from datetime import datetime, timezone
import json
import logging
import os
import sys
from time import time
from typing import Any, Dict, List, Union
from ..config import Config
from croniter import croniter

import dask
from distributed import Client, Future
from distributed.protocol.serialize import serialize as dask_serialize
from distributed.protocol.serialize import deserialize as dask_deserialize
from redis import Redis


config = Config().get_service("scheduling")


class Registry:
    def __init__(self, env:str="prod", redis_host: str=None, redis_port:int =None, logger: logging.Logger = None):
        self.logger = logger or logging.getLogger(__name__)
        self.env = env
        self.redis_host = None
        self.redis_port = None

    @property
    def con(self):
        if self.env == "prod":
            host = self.redis_host or os.getenv("GRIZLY_REDIS_HOST") or config.get("redis_host")
            port = self.redis_port or os.getenv("GRIZLY_REDIS_PORT") or config.get("redis_port")
        elif self.env == "dev":
            host = self.redis_host or os.getenv("GRIZLY_REDIS_DEV_HOST") or config.get("redis_dev_host")
            port = self.redis_port or os.getenv("GRIZLY_REDIS_DEV_HOST") or config.get("redis_dev_port")
        else:
            raise ValueError("Only dev and prod environments are supported")
        
        # dev host = "10.125.68.177"
        con = Redis(host=host, port=port, db=0)
        return con

    def get_triggers(self):
        triggers = []
        for trigger_name_with_prefix in self.con.keys("grizly:trigger:*"):
            if trigger_name_with_prefix is not None:
                trigger_name = trigger_name_with_prefix.decode("utf-8").split(":")[-1]
                triggers.append(Trigger(trigger_name, logger=self.logger))
        return triggers

    def get_jobs(self):
        jobs = []
        for job_name_with_prefix in self.con.keys("grizly:job:*"):
            if job_name_with_prefix is not None:
                job_name = job_name_with_prefix.decode("utf-8").split(":")[-1]
                jobs.append(Job(job_name, logger=self.logger))
        return jobs

    def add_trigger(self, name: str, type: str, value: str):
        Trigger(name=name).register(type=type, value=value)

    def add_job(self, name: str, trigger_name: str, type: str, value: str):
        Trigger(name=name).register(type=type, value=value)


class RegistryObject:
    prefix = "grizly:"

    def __init__(
        self, name: str, env: str = "prod", logger: logging.Logger = None, **kwargs
    ):
        self.name = name
        self.name_with_prefix = self.prefix + name
        self.registry = Registry(env=env, **kwargs)
        self.logger = logger or logging.getLogger(__name__)

    def __repr__(self):
        return f"{self.__class__.__name__}(name='{self.name}')"

    @property
    def getall(self):
        return self.con.hgetall(self.name_with_prefix)

    @property
    def con(self):
        con = self.registry.con
        return con

    @property
    def exists(self):
        return self.con.exists(self.name_with_prefix)

    @staticmethod
    def serialize(value):
        if isinstance(value, datetime):
            value = str(value)

        if isinstance(value, list) and all(isinstance(i, dask.delayed) for i in value):
            value = str(dask_serialize(value))

        return json.dumps(value)

    @staticmethod
    def deserialize(value, type: str = None) -> Any:
        if value is None:
            return None
        else:
            value = json.loads(value)
            if type == "datetime":
                value = datetime.strptime(value, "%Y-%m-%d %H:%M:%S.%f")
            elif type == "dask":
                value = dask_deserialize(*eval(value))

            return value


class Job(RegistryObject):
    prefix = "grizly:job:"

    @property
    def owner(self):
        return self.deserialize(self.con.hget(self.name_with_prefix, "owner"))

    @owner.setter
    def owner(self, value):
        self.con.hset(self.name_with_prefix, "owner", self.serialize(value))

    @property
    def trigger_name(self):
        return self.deserialize(self.con.hget(self.name_with_prefix, "trigger_name"))

    @trigger_name.setter
    def trigger_name(self, value):
        """Removes job from old trigger and adds to new one"""
        self.trigger.remove_job(job_name=value)
        Trigger(name=value).add_job(job_name=self.name)
        self.con.hset(self.name_with_prefix, "trigger_name", self.serialize(value))

    @property
    def type(self):
        return self.deserialize(self.con.hget(self.name_with_prefix, "type"))

    @property
    def last_run(self):
        return self.deserialize(self.con.hget(self.name_with_prefix, "last_run"), type="datetime")

    @last_run.setter
    def last_run(self, value):
        self.con.hset(self.name_with_prefix, "last_run", self.serialize(value))

    @property
    def run_time(self):
        return self.deserialize(self.con.hget(self.name_with_prefix, "run_time"))

    @run_time.setter
    def run_time(self, value):
        self.con.hset(self.name_with_prefix, "run_time", self.serialize(value))

    @property
    def status(self):
        return self.deserialize(self.con.hget(self.name_with_prefix, "status"))

    @status.setter
    def status(self, value):
        self.con.hset(self.name_with_prefix, "status", self.serialize(value))

    @property
    def error(self):
        return self.deserialize(self.con.hget(self.name_with_prefix, "error"))

    @error.setter
    def error(self, value):
        self.con.hset(self.name_with_prefix, "error", self.serialize(value))

    @property
    def created_at(self):
        return self.deserialize(self.con.hget(self.name_with_prefix, "created_at"), type="datetime")

    @property
    def tasks(self):
        return self.deserialize(self.con.hget(self.name_with_prefix, "tasks"), type="dask")

    @tasks.setter
    def tasks(self, tasks):
        self.con.hset(self.name_with_prefix, "tasks", self.serialize(tasks))

    @property
    def trigger(self) -> Union["Trigger", None]:
        if self.trigger_name is not None:
            return Trigger(name=self.trigger_name)

    @property
    def graph(self):
        return dask.delayed()(self.tasks, name=self.name + "_graph")

    def visualize(self, **kwargs):
        return self.graph.visualize(**kwargs)

    def register(
        self, owner: str = None, trigger_name: str = None, tasks: List[dask.delayed] = None, type: str = "regular"
    ):
        mapping = {
            "owner": self.serialize(owner),
            "trigger_name": self.serialize(trigger_name),
            "type": self.serialize(type),
            "last_run": "null",
            "run_time": "null",
            "status": "null",
            "error": "null",
            "created_at": self.serialize(datetime.now(timezone.utc)),
        }
        self.con.hset(name=self.name_with_prefix, key=None, value=None, mapping=mapping)
        if trigger_name is not None:
            Trigger(name=trigger_name).add_job(job_name=self.name)
        tasks = tasks or self.tasks
        if tasks is None:
            raise ValueError("Please specify tasks.")
        self.tasks = tasks
        return self

    def submit(
        self,
        client: Client = None,
        scheduler_address: str = None,
        priority: int = None,
        resources: Dict[str, Any] = None,
        to_dask=True,
    ) -> None:

        priority = priority or 1
        if to_dask:
            if not client:
                self.scheduler_address = scheduler_address or os.getenv("GRIZLY_DEV_DASK_SCHEDULER_ADDRESS")
                client = Client(self.scheduler_address)
            else:
                self.scheduler_address = client.scheduler.address

            if not client and not self.scheduler_address:
                raise ValueError("distributed.Client/scheduler address was not provided")

        self.logger.info(f"Submitting job {self.name}...")
        self.status = "running"
        self.last_run = datetime.now(timezone.utc)
        self.error = ""

        start = time()
        try:
            self.graph.compute()
            status = "success"
        except Exception:
            status = "fail"
            _, exc_value, _ = sys.exc_info()
            self.error = str(exc_value)

        end = time()
        self.run_time = int(end - start)
        self.status = status
        self.last_run = datetime.now(timezone.utc)

        self.logger.info(f"Job {self.name} finished with status {status}")

        client.close()

    def cancel(self, scheduler_address=None):
        if not scheduler_address:
            scheduler_address = self.scheduler_address
        client = Client(scheduler_address)
        f = Future(self.name + "_graph", client=client)
        f.cancel(force=True)
        client.close()


class Trigger(RegistryObject):
    prefix = "grizly:trigger:"

    @property
    def type(self):
        return self.deserialize(self.con.hget(self.name_with_prefix, "type"))

    @property
    def value(self):
        return self.deserialize(self.con.hget(self.name_with_prefix, "value"))

    @value.setter
    def value(self, value):
        self.con.hset(self.name_with_prefix, "value", self.serialize(value))

    @property
    def jobs(self):
        job_names = self.deserialize(self.con.hget(self.name_with_prefix, "jobs"))
        return [Job(name=job) for job in job_names]

    @property
    def is_triggered(self):
        return self.deserialize(self.con.hget(self.name_with_prefix, "is_triggered"))

    @is_triggered.setter
    def is_triggered(self, value: bool):
        self.con.hset(self.name_with_prefix, "is_triggered", self.serialize(value))

    @property
    def created_at(self):
        return self.deserialize(self.con.hget(self.name_with_prefix, "created_at"), type="datetime")

    @property
    def last_run(self):
        return self.deserialize(self.con.hget(self.name_with_prefix, "last_run"), type="datetime")

    @last_run.setter
    def last_run(self, value):
        self.con.hset(self.name_with_prefix, "last_run", self.serialize(value))

    @property
    def next_run(self):
        start_date = self.last_run or self.created_at
        cron_str = self.value
        cron = croniter(cron_str, start_date)
        next_run = cron.get_next(datetime).replace(tzinfo=timezone.utc)
        return next_run

    def register(self, type: str, value: str):
        mapping = {
            "type": self.serialize(type),
            "value": self.serialize(value),
            "is_triggered": "null",
            "jobs": self.serialize([]),
            "created_at": self.serialize(datetime.now(timezone.utc)),
        }
        self.con.hset(name=self.name_with_prefix, key=None, value=None, mapping=mapping)
        return self

    def add_job(self, job_name):
        if not self.exists:
            raise ValueError(f"Trigger {self.name} does not exist.")
        job_names = [job.name for job in self.jobs]
        if job_name in job_names:
            raise ValueError(f"Job {job_name} already registered with trigger {self.name}")
        else:
            job_names.append(job_name)
            self.con.hset(name=self.name_with_prefix, key="jobs", value=self.serialize(job_names))

    def remove_job(self, job_name):
        job_names = [job.name for job in self.jobs if job.name != job_name]
        self.con.hset(name=self.name_with_prefix, key="jobs", value=self.serialize(job_names))
>>>>>>> 85997cae
<|MERGE_RESOLUTION|>--- conflicted
+++ resolved
@@ -1,11 +1,12 @@
-<<<<<<< HEAD
 from datetime import datetime, timezone
 import json
 import logging
 import os
 import sys
 from time import time
-from typing import Any, Dict, List
+from typing import Any, Dict, List, Union
+from ..config import Config
+from croniter import croniter
 
 import dask
 from dask.delayed import Delayed
@@ -14,17 +15,30 @@
 from distributed.protocol.serialize import deserialize as dask_deserialize
 from redis import Redis
 
-from ..config import Config
+
+config = Config().get_service("scheduling")
 
 
 class Registry:
-    def __init__(self, logger: logging.Logger = None):
+    def __init__(self, env:str="prod", redis_host: str=None, redis_port:int =None, logger: logging.Logger = None):
         self.logger = logger or logging.getLogger(__name__)
+        self.env = env
+        self.redis_host = None
+        self.redis_port = None
 
     @property
     def con(self):
-        schedule = Config().get_service("schedule")
-        con = Redis(host=schedule["redis_host"], port=schedule["redis_port"], db=0)
+        if self.env == "prod":
+            host = self.redis_host or os.getenv("GRIZLY_REDIS_HOST") or config.get("redis_host")
+            port = self.redis_port or os.getenv("GRIZLY_REDIS_PORT") or config.get("redis_port")
+        elif self.env == "dev":
+            host = self.redis_host or os.getenv("GRIZLY_REDIS_DEV_HOST") or config.get("redis_dev_host")
+            port = self.redis_port or os.getenv("GRIZLY_REDIS_DEV_HOST") or config.get("redis_dev_port")
+        else:
+            raise ValueError("Only dev and prod environments are supported")
+        
+        # dev host = "10.125.68.177"
+        con = Redis(host=host, port=port, db=0)
         return con
 
     def get_triggers(self):
@@ -54,10 +68,11 @@
     prefix = "grizly:"
 
     def __init__(
-        self, name: str, logger: logging.Logger = None,
+        self, name: str, env: str = "prod", logger: logging.Logger = None, **kwargs
     ):
         self.name = name
         self.name_with_prefix = self.prefix + name
+        self.registry = Registry(env=env, **kwargs)
         self.logger = logger or logging.getLogger(__name__)
 
     def __repr__(self):
@@ -69,8 +84,7 @@
 
     @property
     def con(self):
-        schedule = Config().get_service("schedule")
-        con = Redis(host=schedule["redis_host"], port=schedule["redis_port"], db=0)
+        con = self.registry.con
         return con
 
     @property
@@ -100,71 +114,6 @@
 
             return value
 
-class Trigger(RegistryObject):
-    prefix = "grizly:trigger:"
-
-    @property
-    def type(self):
-        return self.deserialize(self.con.hget(self.name_with_prefix, "type"))
-
-    @property
-    def value(self):
-        return self.deserialize(self.con.hget(self.name_with_prefix, "value"))
-
-    @value.setter
-    def value(self, value):
-        self.con.hset(self.name_with_prefix, "value", self.serialize(value))
-
-    @property
-    def jobs(self):
-        job_names = self.deserialize(self.con.hget(self.name_with_prefix, "jobs"))
-        return [Job(name=job) for job in job_names]
-
-    @property
-    def is_triggered(self):
-        return self.deserialize(self.con.hget(self.name_with_prefix, "is_triggered"))
-
-    @is_triggered.setter
-    def is_triggered(self, value: bool):
-        self.con.hset(self.name_with_prefix, "is_triggered", self.serialize(value))
-
-    @property
-    def created_at(self):
-        return self.deserialize(self.con.hget(self.name_with_prefix, "created_at"), type="datetime")
-
-    @property
-    def last_run(self):
-        return self.deserialize(self.con.hget(self.name_with_prefix, "last_run"), type="datetime")
-
-    @last_run.setter
-    def last_run(self, value):
-        self.con.hset(self.name_with_prefix, "last_run", self.serialize(value))
-
-    def register(self, type: str, value: str):
-        mapping = {
-            "type": self.serialize(type),
-            "value": self.serialize(value),
-            "is_triggered": "null",
-            "jobs": self.serialize([]),
-            "created_at": self.serialize(datetime.now(timezone.utc)),
-        }
-        self.con.hset(name=self.name_with_prefix, key=None, value=None, mapping=mapping)
-        return self
-
-    def add_job(self, job_name):
-        if not self.exists:
-            raise ValueError(f"Trigger {self.name} does not exist.")
-        job_names = [job.name for job in self.jobs]
-        if job_name in job_names:
-            raise ValueError(f"Job {job_name} already registered with trigger {self.name}")
-        else:
-            job_names.append(job_name)
-            self.con.hset(name=self.name_with_prefix, key="jobs", value=self.serialize(job_names))
-
-    def remove_job(self, job_name):
-        job_names = [job.name for job in self.jobs if job.name != job_name]
-        self.con.hset(name=self.name_with_prefix, key="jobs", value=self.serialize(job_names))
-
 
 class Job(RegistryObject):
     prefix = "grizly:job:"
@@ -237,7 +186,7 @@
         self.con.hset(self.name_with_prefix, "tasks", self.serialize(tasks))
 
     @property
-    def trigger(self) -> Trigger:
+    def trigger(self) -> Union["Trigger", None]:
         if self.trigger_name is not None:
             return Trigger(name=self.trigger_name)
 
@@ -322,279 +271,6 @@
         client.close()
 
 
-=======
-from datetime import datetime, timezone
-import json
-import logging
-import os
-import sys
-from time import time
-from typing import Any, Dict, List, Union
-from ..config import Config
-from croniter import croniter
-
-import dask
-from distributed import Client, Future
-from distributed.protocol.serialize import serialize as dask_serialize
-from distributed.protocol.serialize import deserialize as dask_deserialize
-from redis import Redis
-
-
-config = Config().get_service("scheduling")
-
-
-class Registry:
-    def __init__(self, env:str="prod", redis_host: str=None, redis_port:int =None, logger: logging.Logger = None):
-        self.logger = logger or logging.getLogger(__name__)
-        self.env = env
-        self.redis_host = None
-        self.redis_port = None
-
-    @property
-    def con(self):
-        if self.env == "prod":
-            host = self.redis_host or os.getenv("GRIZLY_REDIS_HOST") or config.get("redis_host")
-            port = self.redis_port or os.getenv("GRIZLY_REDIS_PORT") or config.get("redis_port")
-        elif self.env == "dev":
-            host = self.redis_host or os.getenv("GRIZLY_REDIS_DEV_HOST") or config.get("redis_dev_host")
-            port = self.redis_port or os.getenv("GRIZLY_REDIS_DEV_HOST") or config.get("redis_dev_port")
-        else:
-            raise ValueError("Only dev and prod environments are supported")
-        
-        # dev host = "10.125.68.177"
-        con = Redis(host=host, port=port, db=0)
-        return con
-
-    def get_triggers(self):
-        triggers = []
-        for trigger_name_with_prefix in self.con.keys("grizly:trigger:*"):
-            if trigger_name_with_prefix is not None:
-                trigger_name = trigger_name_with_prefix.decode("utf-8").split(":")[-1]
-                triggers.append(Trigger(trigger_name, logger=self.logger))
-        return triggers
-
-    def get_jobs(self):
-        jobs = []
-        for job_name_with_prefix in self.con.keys("grizly:job:*"):
-            if job_name_with_prefix is not None:
-                job_name = job_name_with_prefix.decode("utf-8").split(":")[-1]
-                jobs.append(Job(job_name, logger=self.logger))
-        return jobs
-
-    def add_trigger(self, name: str, type: str, value: str):
-        Trigger(name=name).register(type=type, value=value)
-
-    def add_job(self, name: str, trigger_name: str, type: str, value: str):
-        Trigger(name=name).register(type=type, value=value)
-
-
-class RegistryObject:
-    prefix = "grizly:"
-
-    def __init__(
-        self, name: str, env: str = "prod", logger: logging.Logger = None, **kwargs
-    ):
-        self.name = name
-        self.name_with_prefix = self.prefix + name
-        self.registry = Registry(env=env, **kwargs)
-        self.logger = logger or logging.getLogger(__name__)
-
-    def __repr__(self):
-        return f"{self.__class__.__name__}(name='{self.name}')"
-
-    @property
-    def getall(self):
-        return self.con.hgetall(self.name_with_prefix)
-
-    @property
-    def con(self):
-        con = self.registry.con
-        return con
-
-    @property
-    def exists(self):
-        return self.con.exists(self.name_with_prefix)
-
-    @staticmethod
-    def serialize(value):
-        if isinstance(value, datetime):
-            value = str(value)
-
-        if isinstance(value, list) and all(isinstance(i, dask.delayed) for i in value):
-            value = str(dask_serialize(value))
-
-        return json.dumps(value)
-
-    @staticmethod
-    def deserialize(value, type: str = None) -> Any:
-        if value is None:
-            return None
-        else:
-            value = json.loads(value)
-            if type == "datetime":
-                value = datetime.strptime(value, "%Y-%m-%d %H:%M:%S.%f")
-            elif type == "dask":
-                value = dask_deserialize(*eval(value))
-
-            return value
-
-
-class Job(RegistryObject):
-    prefix = "grizly:job:"
-
-    @property
-    def owner(self):
-        return self.deserialize(self.con.hget(self.name_with_prefix, "owner"))
-
-    @owner.setter
-    def owner(self, value):
-        self.con.hset(self.name_with_prefix, "owner", self.serialize(value))
-
-    @property
-    def trigger_name(self):
-        return self.deserialize(self.con.hget(self.name_with_prefix, "trigger_name"))
-
-    @trigger_name.setter
-    def trigger_name(self, value):
-        """Removes job from old trigger and adds to new one"""
-        self.trigger.remove_job(job_name=value)
-        Trigger(name=value).add_job(job_name=self.name)
-        self.con.hset(self.name_with_prefix, "trigger_name", self.serialize(value))
-
-    @property
-    def type(self):
-        return self.deserialize(self.con.hget(self.name_with_prefix, "type"))
-
-    @property
-    def last_run(self):
-        return self.deserialize(self.con.hget(self.name_with_prefix, "last_run"), type="datetime")
-
-    @last_run.setter
-    def last_run(self, value):
-        self.con.hset(self.name_with_prefix, "last_run", self.serialize(value))
-
-    @property
-    def run_time(self):
-        return self.deserialize(self.con.hget(self.name_with_prefix, "run_time"))
-
-    @run_time.setter
-    def run_time(self, value):
-        self.con.hset(self.name_with_prefix, "run_time", self.serialize(value))
-
-    @property
-    def status(self):
-        return self.deserialize(self.con.hget(self.name_with_prefix, "status"))
-
-    @status.setter
-    def status(self, value):
-        self.con.hset(self.name_with_prefix, "status", self.serialize(value))
-
-    @property
-    def error(self):
-        return self.deserialize(self.con.hget(self.name_with_prefix, "error"))
-
-    @error.setter
-    def error(self, value):
-        self.con.hset(self.name_with_prefix, "error", self.serialize(value))
-
-    @property
-    def created_at(self):
-        return self.deserialize(self.con.hget(self.name_with_prefix, "created_at"), type="datetime")
-
-    @property
-    def tasks(self):
-        return self.deserialize(self.con.hget(self.name_with_prefix, "tasks"), type="dask")
-
-    @tasks.setter
-    def tasks(self, tasks):
-        self.con.hset(self.name_with_prefix, "tasks", self.serialize(tasks))
-
-    @property
-    def trigger(self) -> Union["Trigger", None]:
-        if self.trigger_name is not None:
-            return Trigger(name=self.trigger_name)
-
-    @property
-    def graph(self):
-        return dask.delayed()(self.tasks, name=self.name + "_graph")
-
-    def visualize(self, **kwargs):
-        return self.graph.visualize(**kwargs)
-
-    def register(
-        self, owner: str = None, trigger_name: str = None, tasks: List[dask.delayed] = None, type: str = "regular"
-    ):
-        mapping = {
-            "owner": self.serialize(owner),
-            "trigger_name": self.serialize(trigger_name),
-            "type": self.serialize(type),
-            "last_run": "null",
-            "run_time": "null",
-            "status": "null",
-            "error": "null",
-            "created_at": self.serialize(datetime.now(timezone.utc)),
-        }
-        self.con.hset(name=self.name_with_prefix, key=None, value=None, mapping=mapping)
-        if trigger_name is not None:
-            Trigger(name=trigger_name).add_job(job_name=self.name)
-        tasks = tasks or self.tasks
-        if tasks is None:
-            raise ValueError("Please specify tasks.")
-        self.tasks = tasks
-        return self
-
-    def submit(
-        self,
-        client: Client = None,
-        scheduler_address: str = None,
-        priority: int = None,
-        resources: Dict[str, Any] = None,
-        to_dask=True,
-    ) -> None:
-
-        priority = priority or 1
-        if to_dask:
-            if not client:
-                self.scheduler_address = scheduler_address or os.getenv("GRIZLY_DEV_DASK_SCHEDULER_ADDRESS")
-                client = Client(self.scheduler_address)
-            else:
-                self.scheduler_address = client.scheduler.address
-
-            if not client and not self.scheduler_address:
-                raise ValueError("distributed.Client/scheduler address was not provided")
-
-        self.logger.info(f"Submitting job {self.name}...")
-        self.status = "running"
-        self.last_run = datetime.now(timezone.utc)
-        self.error = ""
-
-        start = time()
-        try:
-            self.graph.compute()
-            status = "success"
-        except Exception:
-            status = "fail"
-            _, exc_value, _ = sys.exc_info()
-            self.error = str(exc_value)
-
-        end = time()
-        self.run_time = int(end - start)
-        self.status = status
-        self.last_run = datetime.now(timezone.utc)
-
-        self.logger.info(f"Job {self.name} finished with status {status}")
-
-        client.close()
-
-    def cancel(self, scheduler_address=None):
-        if not scheduler_address:
-            scheduler_address = self.scheduler_address
-        client = Client(scheduler_address)
-        f = Future(self.name + "_graph", client=client)
-        f.cancel(force=True)
-        client.close()
-
-
 class Trigger(RegistryObject):
     prefix = "grizly:trigger:"
 
@@ -666,5 +342,4 @@
 
     def remove_job(self, job_name):
         job_names = [job.name for job in self.jobs if job.name != job_name]
-        self.con.hset(name=self.name_with_prefix, key="jobs", value=self.serialize(job_names))
->>>>>>> 85997cae
+        self.con.hset(name=self.name_with_prefix, key="jobs", value=self.serialize(job_names))