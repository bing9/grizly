from distributed import Client, Future, progress
import dask
import logging
from typing import Any, Dict, List, Literal
import os
import sys
from time import time
import traceback
import json

from ..tools.qframe import QFrame, join
from ..config import Config
from ..tools.s3 import S3
from ..utils import get_path
from .tables import JobRegistryTable, JobNTriggersTable, JobRunsTable


class Trigger:
    """placeholder for type"""

    pass


class Job:
    def __init__(
        self, name: str, logger: logging.Logger = None,
    ):
        self.name = name
        self.logger = logger or logging.getLogger(__name__)
        self.config = Config().get_service(service="schedule")

    @property
    def id(self):
        return JobRegistryTable(logger=self.logger)._get_job_id(self.name)

    @property
    def inputs(self):
        inputs = JobRegistryTable(logger=self.logger)._get_job_inputs(self.name)

        def nonesafe_loads(obj):
            """To avoid errors if json is None"""
            if obj is not None:
                return json.loads(obj)

        return nonesafe_loads(inputs)

    @property
    def type(self):
        if self.id:
            return JobRegistryTable(logger=self.logger)._get_job_type(self.name)

    @property
    def created_at(self):
        return JobRegistryTable(logger=self.logger)._get_job_created_at(self.name)

    @property
    def last_run(self):
        if self.id:
            return JobRunsTable(logger=self.logger)._get_last_job_run_date(job_id=self.id)

    @property
    def status(self):
        if self.id:
<<<<<<< HEAD
            return JobRunsTable(logger=self.logger)._get_last_job_run_status(job_id=self.id)
=======
            return JobStatusTable(logger=self.logger)._get_last_job_run_status(job_id=self.id)
        else:
            self.logger.warning("You need to register a job before calling job.status")
>>>>>>> 613015f5

    @property
    def trigger_type(self):
        dsn = self.config.get("dsn")
        schema = self.config.get("schema")
        job_triggers_table = self.config.get("job_triggers_table")
        job_n_triggers_table = self.config.get("job_n_triggers_table")
        qf1 = QFrame(dsn=dsn).from_table(table=job_triggers_table, schema=schema)
        qf2 = QFrame(dsn=dsn).from_table(table=job_n_triggers_table, schema=schema)
        qf2.query(f"job_id = {self.id}")
        on = "sq1.id = sq2.trigger_id"
        qf_join = join(qframes=[qf1, qf2], join_type="INNER JOIN", on=on)
        df = qf_join.to_df()
        return df.loc[0, "type"]

    @property
    def trigger_value(self):
        dsn = self.config.get("dsn")
        schema = self.config.get("schema")
        job_triggers_table = self.config.get("job_triggers_table")
        job_n_triggers_table = self.config.get("job_n_triggers_table")
        qf1 = QFrame(dsn=dsn).from_table(table=job_triggers_table, schema=schema)
        qf2 = QFrame(dsn=dsn).from_table(table=job_n_triggers_table, schema=schema)
        qf2.query(f"job_id = {self.id}")
        on = "sq1.id = sq2.trigger_id"
        qf_join = join(qframes=[qf1, qf2], join_type="INNER JOIN", on=on)
        df = qf_join.to_df()
        return df.loc[0, "value"]

    @property
    def source_type(self):
        if self.inputs["artifact"]["main"].lower().startswith("https://github.com"):
            return "github"
        elif self.inputs["artifact"]["main"].lower().startswith("s3://"):
            return "s3"
        else:
            raise NotImplementedError(f"""Source {self.inputs["artifact"]["main"]} not supported""")

    @property
    def tasks(self):
        GRIZLY_WORKFLOWS_HOME = os.getenv("GRIZLY_WORKFLOWS_HOME") or get_path()
        sys.path.insert(0, GRIZLY_WORKFLOWS_HOME)
        file_dir = os.path.join(GRIZLY_WORKFLOWS_HOME, "tmp")

        def _download_script_from_s3(url, file_dir):
            # TODO: This should load script to the memory not download it
            bucket = url.split("/")[2]
            file_name = url.split("/")[-1]
            s3_key = "/".join(url.split("/")[3:-1])
            s3 = S3(bucket=bucket, file_name=file_name, s3_key=s3_key, file_dir=file_dir)
            s3.to_file()

            return s3.file_name

        if self.source_type == "s3":
            file_name = _download_script_from_s3(url=self.inputs["artifact"]["main"], file_dir=file_dir)
            module = __import__("tmp." + file_name[:-3], fromlist=[None])
            try:
                tasks = module.tasks
            except AttributeError:
                raise AttributeError("Please specify tasks in your script")

            # os.remove(file_name)
            return tasks
        else:
            raise NotImplementedError()

    @property
    def graph(self):
        return dask.delayed()(self.tasks, name=self.name + "_graph")

    def __repr__(self):
        return f"Job({self.name})"

    def update_status(self, status):
        _id = JobRunsTable(logger=self.logger)._get_last_job_run_id(job_id=self.id)
        job_run = JobRun(id=_id, job_id=self.id)
        job_run.update(status=status)

    def register(
        self, triggers: List[Trigger], type: str, inputs: Dict[str, Any] = None,
    ):
        job_id = JobRegistryTable(logger=self.logger).register(name=self.name, type=type, inputs=inputs)
        # trigger_id = JobTriggersTable(logger=self.logger).register(trigger=triggers[0])
        JobNTriggersTable(logger=self.logger).register(job_id=job_id, trigger_id=triggers[0].id)
        return self

    def visualize(self, **kwargs):
        return self.graph.visualize(**kwargs)

    def submit(
        self,
        client: Client = None,
        scheduler_address: str = None,
        priority: int = None,
        resources: Dict[str, Any] = None,
    ) -> None:

        priority = priority or 1
        if not client:
            client = Client(scheduler_address)

        self.scheduler_address = client.scheduler.address

        self.logger.info(f"Submitting job {self.name}...")
        job_run = JobRun(job_id=self.id, status="running")
        job_run.register()
        start = time()
        try:
            self.graph.compute()
            _status = "success"
        # TODO: Catch and save errors in status table
        except Exception as e:
            _status = "fail"
            # exc_type, exc_value, exc_tb = sys.exc_info()
            # error_value = str(exc_value)
            # error_type = type(exc_value)
            # error_message = traceback.format_exc()
            # self.logger.exception(f"Job {self.name} finished with status 'fail'")

        end = time()
        run_time = int(end - start)
        job_run.update(status=_status, run_time=run_time)

        self.logger.info(f"Job {self.name} finished with status {job_run.status}")

        if not client:  # if cient is provided, we assume the user will close it
            client.close()

    def cancel(self, scheduler_address=None):
        if not scheduler_address:
            scheduler_address = self.scheduler_address
        client = Client(scheduler_address)
        f = Future(self.name + "_graph", client=client)
        f.cancel(force=True)
        client.close()


class JobRun:
    def __init__(
        self,
        id: int = None,
        job_id: int = None,
        run_time: int = None,
        status: str = None,
        logger: logging.Logger = None,
    ):
        self.id = id
        self.job_id = job_id
        self.run_time = run_time
        self.status = status
        self.logger = logger or logging.getLogger(__name__)

    def register(self):
        self.id = JobRunsTable(logger=self.logger).register(job_run=self)
        return self

    def update(self, **kwargs):
        self.run_time = kwargs.get("run_time") or self.run_time
        self.status = kwargs.get("status") or self.status
        JobRunsTable(logger=self.logger).update(id=self.id, **kwargs)

<|MERGE_RESOLUTION|>--- conflicted
+++ resolved
@@ -1,232 +1,228 @@
-from distributed import Client, Future, progress
-import dask
-import logging
-from typing import Any, Dict, List, Literal
-import os
-import sys
-from time import time
-import traceback
-import json
-
-from ..tools.qframe import QFrame, join
-from ..config import Config
-from ..tools.s3 import S3
-from ..utils import get_path
-from .tables import JobRegistryTable, JobNTriggersTable, JobRunsTable
-
-
-class Trigger:
-    """placeholder for type"""
-
-    pass
-
-
-class Job:
-    def __init__(
-        self, name: str, logger: logging.Logger = None,
-    ):
-        self.name = name
-        self.logger = logger or logging.getLogger(__name__)
-        self.config = Config().get_service(service="schedule")
-
-    @property
-    def id(self):
-        return JobRegistryTable(logger=self.logger)._get_job_id(self.name)
-
-    @property
-    def inputs(self):
-        inputs = JobRegistryTable(logger=self.logger)._get_job_inputs(self.name)
-
-        def nonesafe_loads(obj):
-            """To avoid errors if json is None"""
-            if obj is not None:
-                return json.loads(obj)
-
-        return nonesafe_loads(inputs)
-
-    @property
-    def type(self):
-        if self.id:
-            return JobRegistryTable(logger=self.logger)._get_job_type(self.name)
-
-    @property
-    def created_at(self):
-        return JobRegistryTable(logger=self.logger)._get_job_created_at(self.name)
-
-    @property
-    def last_run(self):
-        if self.id:
-            return JobRunsTable(logger=self.logger)._get_last_job_run_date(job_id=self.id)
-
-    @property
-    def status(self):
-        if self.id:
-<<<<<<< HEAD
-            return JobRunsTable(logger=self.logger)._get_last_job_run_status(job_id=self.id)
-=======
-            return JobStatusTable(logger=self.logger)._get_last_job_run_status(job_id=self.id)
-        else:
-            self.logger.warning("You need to register a job before calling job.status")
->>>>>>> 613015f5
-
-    @property
-    def trigger_type(self):
-        dsn = self.config.get("dsn")
-        schema = self.config.get("schema")
-        job_triggers_table = self.config.get("job_triggers_table")
-        job_n_triggers_table = self.config.get("job_n_triggers_table")
-        qf1 = QFrame(dsn=dsn).from_table(table=job_triggers_table, schema=schema)
-        qf2 = QFrame(dsn=dsn).from_table(table=job_n_triggers_table, schema=schema)
-        qf2.query(f"job_id = {self.id}")
-        on = "sq1.id = sq2.trigger_id"
-        qf_join = join(qframes=[qf1, qf2], join_type="INNER JOIN", on=on)
-        df = qf_join.to_df()
-        return df.loc[0, "type"]
-
-    @property
-    def trigger_value(self):
-        dsn = self.config.get("dsn")
-        schema = self.config.get("schema")
-        job_triggers_table = self.config.get("job_triggers_table")
-        job_n_triggers_table = self.config.get("job_n_triggers_table")
-        qf1 = QFrame(dsn=dsn).from_table(table=job_triggers_table, schema=schema)
-        qf2 = QFrame(dsn=dsn).from_table(table=job_n_triggers_table, schema=schema)
-        qf2.query(f"job_id = {self.id}")
-        on = "sq1.id = sq2.trigger_id"
-        qf_join = join(qframes=[qf1, qf2], join_type="INNER JOIN", on=on)
-        df = qf_join.to_df()
-        return df.loc[0, "value"]
-
-    @property
-    def source_type(self):
-        if self.inputs["artifact"]["main"].lower().startswith("https://github.com"):
-            return "github"
-        elif self.inputs["artifact"]["main"].lower().startswith("s3://"):
-            return "s3"
-        else:
-            raise NotImplementedError(f"""Source {self.inputs["artifact"]["main"]} not supported""")
-
-    @property
-    def tasks(self):
-        GRIZLY_WORKFLOWS_HOME = os.getenv("GRIZLY_WORKFLOWS_HOME") or get_path()
-        sys.path.insert(0, GRIZLY_WORKFLOWS_HOME)
-        file_dir = os.path.join(GRIZLY_WORKFLOWS_HOME, "tmp")
-
-        def _download_script_from_s3(url, file_dir):
-            # TODO: This should load script to the memory not download it
-            bucket = url.split("/")[2]
-            file_name = url.split("/")[-1]
-            s3_key = "/".join(url.split("/")[3:-1])
-            s3 = S3(bucket=bucket, file_name=file_name, s3_key=s3_key, file_dir=file_dir)
-            s3.to_file()
-
-            return s3.file_name
-
-        if self.source_type == "s3":
-            file_name = _download_script_from_s3(url=self.inputs["artifact"]["main"], file_dir=file_dir)
-            module = __import__("tmp." + file_name[:-3], fromlist=[None])
-            try:
-                tasks = module.tasks
-            except AttributeError:
-                raise AttributeError("Please specify tasks in your script")
-
-            # os.remove(file_name)
-            return tasks
-        else:
-            raise NotImplementedError()
-
-    @property
-    def graph(self):
-        return dask.delayed()(self.tasks, name=self.name + "_graph")
-
-    def __repr__(self):
-        return f"Job({self.name})"
-
-    def update_status(self, status):
-        _id = JobRunsTable(logger=self.logger)._get_last_job_run_id(job_id=self.id)
-        job_run = JobRun(id=_id, job_id=self.id)
-        job_run.update(status=status)
-
-    def register(
-        self, triggers: List[Trigger], type: str, inputs: Dict[str, Any] = None,
-    ):
-        job_id = JobRegistryTable(logger=self.logger).register(name=self.name, type=type, inputs=inputs)
-        # trigger_id = JobTriggersTable(logger=self.logger).register(trigger=triggers[0])
-        JobNTriggersTable(logger=self.logger).register(job_id=job_id, trigger_id=triggers[0].id)
-        return self
-
-    def visualize(self, **kwargs):
-        return self.graph.visualize(**kwargs)
-
-    def submit(
-        self,
-        client: Client = None,
-        scheduler_address: str = None,
-        priority: int = None,
-        resources: Dict[str, Any] = None,
-    ) -> None:
-
-        priority = priority or 1
-        if not client:
-            client = Client(scheduler_address)
-
-        self.scheduler_address = client.scheduler.address
-
-        self.logger.info(f"Submitting job {self.name}...")
-        job_run = JobRun(job_id=self.id, status="running")
-        job_run.register()
-        start = time()
-        try:
-            self.graph.compute()
-            _status = "success"
-        # TODO: Catch and save errors in status table
-        except Exception as e:
-            _status = "fail"
-            # exc_type, exc_value, exc_tb = sys.exc_info()
-            # error_value = str(exc_value)
-            # error_type = type(exc_value)
-            # error_message = traceback.format_exc()
-            # self.logger.exception(f"Job {self.name} finished with status 'fail'")
-
-        end = time()
-        run_time = int(end - start)
-        job_run.update(status=_status, run_time=run_time)
-
-        self.logger.info(f"Job {self.name} finished with status {job_run.status}")
-
-        if not client:  # if cient is provided, we assume the user will close it
-            client.close()
-
-    def cancel(self, scheduler_address=None):
-        if not scheduler_address:
-            scheduler_address = self.scheduler_address
-        client = Client(scheduler_address)
-        f = Future(self.name + "_graph", client=client)
-        f.cancel(force=True)
-        client.close()
-
-
-class JobRun:
-    def __init__(
-        self,
-        id: int = None,
-        job_id: int = None,
-        run_time: int = None,
-        status: str = None,
-        logger: logging.Logger = None,
-    ):
-        self.id = id
-        self.job_id = job_id
-        self.run_time = run_time
-        self.status = status
-        self.logger = logger or logging.getLogger(__name__)
-
-    def register(self):
-        self.id = JobRunsTable(logger=self.logger).register(job_run=self)
-        return self
-
-    def update(self, **kwargs):
-        self.run_time = kwargs.get("run_time") or self.run_time
-        self.status = kwargs.get("status") or self.status
-        JobRunsTable(logger=self.logger).update(id=self.id, **kwargs)
-
+from distributed import Client, Future, progress
+import dask
+import logging
+from typing import Any, Dict, List, Literal
+import os
+import sys
+from time import time
+import traceback
+import json
+
+from ..tools.qframe import QFrame, join
+from ..config import Config
+from ..tools.s3 import S3
+from ..utils import get_path
+from .tables import JobRegistryTable, JobNTriggersTable, JobRunsTable
+
+
+class Trigger:
+    """placeholder for type"""
+
+    pass
+
+
+class Job:
+    def __init__(
+        self, name: str, logger: logging.Logger = None,
+    ):
+        self.name = name
+        self.logger = logger or logging.getLogger(__name__)
+        self.config = Config().get_service(service="schedule")
+
+    @property
+    def id(self):
+        return JobRegistryTable(logger=self.logger)._get_job_id(self.name)
+
+    @property
+    def inputs(self):
+        inputs = JobRegistryTable(logger=self.logger)._get_job_inputs(self.name)
+
+        def nonesafe_loads(obj):
+            """To avoid errors if json is None"""
+            if obj is not None:
+                return json.loads(obj)
+
+        return nonesafe_loads(inputs)
+
+    @property
+    def type(self):
+        if self.id:
+            return JobRegistryTable(logger=self.logger)._get_job_type(self.name)
+
+    @property
+    def created_at(self):
+        return JobRegistryTable(logger=self.logger)._get_job_created_at(self.name)
+
+    @property
+    def last_run(self):
+        if self.id:
+            return JobRunsTable(logger=self.logger)._get_last_job_run_date(job_id=self.id)
+
+    @property
+    def status(self):
+        if self.id:
+            return JobStatusTable(logger=self.logger)._get_last_job_run_status(job_id=self.id)
+        else:
+            self.logger.warning("You need to register a job before calling job.status")
+
+    @property
+    def trigger_type(self):
+        dsn = self.config.get("dsn")
+        schema = self.config.get("schema")
+        job_triggers_table = self.config.get("job_triggers_table")
+        job_n_triggers_table = self.config.get("job_n_triggers_table")
+        qf1 = QFrame(dsn=dsn).from_table(table=job_triggers_table, schema=schema)
+        qf2 = QFrame(dsn=dsn).from_table(table=job_n_triggers_table, schema=schema)
+        qf2.query(f"job_id = {self.id}")
+        on = "sq1.id = sq2.trigger_id"
+        qf_join = join(qframes=[qf1, qf2], join_type="INNER JOIN", on=on)
+        df = qf_join.to_df()
+        return df.loc[0, "type"]
+
+    @property
+    def trigger_value(self):
+        dsn = self.config.get("dsn")
+        schema = self.config.get("schema")
+        job_triggers_table = self.config.get("job_triggers_table")
+        job_n_triggers_table = self.config.get("job_n_triggers_table")
+        qf1 = QFrame(dsn=dsn).from_table(table=job_triggers_table, schema=schema)
+        qf2 = QFrame(dsn=dsn).from_table(table=job_n_triggers_table, schema=schema)
+        qf2.query(f"job_id = {self.id}")
+        on = "sq1.id = sq2.trigger_id"
+        qf_join = join(qframes=[qf1, qf2], join_type="INNER JOIN", on=on)
+        df = qf_join.to_df()
+        return df.loc[0, "value"]
+
+    @property
+    def source_type(self):
+        if self.inputs["artifact"]["main"].lower().startswith("https://github.com"):
+            return "github"
+        elif self.inputs["artifact"]["main"].lower().startswith("s3://"):
+            return "s3"
+        else:
+            raise NotImplementedError(f"""Source {self.inputs["artifact"]["main"]} not supported""")
+
+    @property
+    def tasks(self):
+        GRIZLY_WORKFLOWS_HOME = os.getenv("GRIZLY_WORKFLOWS_HOME") or get_path()
+        sys.path.insert(0, GRIZLY_WORKFLOWS_HOME)
+        file_dir = os.path.join(GRIZLY_WORKFLOWS_HOME, "tmp")
+
+        def _download_script_from_s3(url, file_dir):
+            # TODO: This should load script to the memory not download it
+            bucket = url.split("/")[2]
+            file_name = url.split("/")[-1]
+            s3_key = "/".join(url.split("/")[3:-1])
+            s3 = S3(bucket=bucket, file_name=file_name, s3_key=s3_key, file_dir=file_dir)
+            s3.to_file()
+
+            return s3.file_name
+
+        if self.source_type == "s3":
+            file_name = _download_script_from_s3(url=self.inputs["artifact"]["main"], file_dir=file_dir)
+            module = __import__("tmp." + file_name[:-3], fromlist=[None])
+            try:
+                tasks = module.tasks
+            except AttributeError:
+                raise AttributeError("Please specify tasks in your script")
+
+            # os.remove(file_name)
+            return tasks
+        else:
+            raise NotImplementedError()
+
+    @property
+    def graph(self):
+        return dask.delayed()(self.tasks, name=self.name + "_graph")
+
+    def __repr__(self):
+        return f"Job({self.name})"
+
+    def update_status(self, status):
+        _id = JobRunsTable(logger=self.logger)._get_last_job_run_id(job_id=self.id)
+        job_run = JobRun(id=_id, job_id=self.id)
+        job_run.update(status=status)
+
+    def register(
+        self, triggers: List[Trigger], type: str, inputs: Dict[str, Any] = None,
+    ):
+        job_id = JobRegistryTable(logger=self.logger).register(name=self.name, type=type, inputs=inputs)
+        # trigger_id = JobTriggersTable(logger=self.logger).register(trigger=triggers[0])
+        JobNTriggersTable(logger=self.logger).register(job_id=job_id, trigger_id=triggers[0].id)
+        return self
+
+    def visualize(self, **kwargs):
+        return self.graph.visualize(**kwargs)
+
+    def submit(
+        self,
+        client: Client = None,
+        scheduler_address: str = None,
+        priority: int = None,
+        resources: Dict[str, Any] = None,
+    ) -> None:
+
+        priority = priority or 1
+        if not client:
+            client = Client(scheduler_address)
+
+        self.scheduler_address = client.scheduler.address
+
+        self.logger.info(f"Submitting job {self.name}...")
+        job_run = JobRun(job_id=self.id, status="running")
+        job_run.register()
+        start = time()
+        try:
+            self.graph.compute()
+            _status = "success"
+        # TODO: Catch and save errors in status table
+        except Exception as e:
+            _status = "fail"
+            # exc_type, exc_value, exc_tb = sys.exc_info()
+            # error_value = str(exc_value)
+            # error_type = type(exc_value)
+            # error_message = traceback.format_exc()
+            # self.logger.exception(f"Job {self.name} finished with status 'fail'")
+
+        end = time()
+        run_time = int(end - start)
+        job_run.update(status=_status, run_time=run_time)
+
+        self.logger.info(f"Job {self.name} finished with status {job_run.status}")
+
+        if not client:  # if cient is provided, we assume the user will close it
+            client.close()
+
+    def cancel(self, scheduler_address=None):
+        if not scheduler_address:
+            scheduler_address = self.scheduler_address
+        client = Client(scheduler_address)
+        f = Future(self.name + "_graph", client=client)
+        f.cancel(force=True)
+        client.close()
+
+
+class JobRun:
+    def __init__(
+        self,
+        id: int = None,
+        job_id: int = None,
+        run_time: int = None,
+        status: str = None,
+        logger: logging.Logger = None,
+    ):
+        self.id = id
+        self.job_id = job_id
+        self.run_time = run_time
+        self.status = status
+        self.logger = logger or logging.getLogger(__name__)
+
+    def register(self):
+        self.id = JobRunsTable(logger=self.logger).register(job_run=self)
+        return self
+
+    def update(self, **kwargs):
+        self.run_time = kwargs.get("run_time") or self.run_time
+        self.status = kwargs.get("status") or self.status
+        JobRunsTable(logger=self.logger).update(id=self.id, **kwargs)
+