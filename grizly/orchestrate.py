import datetime as dt
import json
import logging
import os
import sys
import traceback
from datetime import datetime, timedelta, timezone, date
from functools import wraps
from json.decoder import JSONDecodeError
from logging import Logger
from time import sleep, time
from typing import Any, Dict, Iterable, List

import dask
import graphviz
import pandas as pd
from croniter import croniter
from dask.core import get_dependencies
from dask.dot import _get_display_cls
from dask.optimization import key_split
from sqlalchemy import create_engine
from sqlalchemy.pool import NullPool
from exchangelib.errors import ErrorFolderNotFound

from .config import Config

<<<<<<< HEAD
from .email import Email, EmailAccount
from exchangelib.errors import ErrorFolderNotFound

=======
from .email import EmailAccount, Email
>>>>>>> a315cecc
from .etl import df_to_s3, s3_to_rds
from .utils import get_last_working_day, read_config, get_path

LISTENER_STORE = get_path("acoe_projects", "workflows_dev", "etc", "listener_store.json")

def cast_to_date(maybe_date: Any) -> dt.date:
    """
    Casts a date/datetime-like value to a Date object.

    Parameters
    ----------
    maybe_date : Any
        The date/datetime-like value to be conveted to a Date object.

    Returns
    -------
    _date
        The date-like object converted to an actual Date object.

    Raises
    ------
    TypeError
        When maybe_date is not of one of the supported types.
    """

    def _validate_date(maybe_date: Any) -> bool:
        if not isinstance(maybe_date, (dt.date, int)):
            return False
        return True

    if isinstance(maybe_date, str):
        _date = datetime.strptime(maybe_date, "%Y-%m-%d").date()
    elif isinstance(maybe_date, datetime):
        _date = datetime.date(maybe_date)
    else:
        _date = maybe_date

    if not _validate_date(_date):
        raise TypeError(f"The specified trigger field is not of type (int, date)")

    return _date


class Schedule:
    """
    Cron schedule.
    Args:
        - cron (str): cron string
        - start_date (datetime, optional): an optional schedule start datetime (assumed to be UTC)
        - end_date (datetime, optional): an optional schedule end date
    Raises:
        - ValueError: if the cron string is invalid
    """

    def __init__(self, cron, start_date=None, end_date=None):
        if not croniter.is_valid(cron):
            raise ValueError("Invalid cron string: {}".format(cron))
        self.cron = cron
        self.start_date = start_date
        self.end_date = end_date

    def emit_dates(self, start_date: datetime = None) -> Iterable[datetime]:
        """
        Generator that emits workflow run dates
        Args:
            - start_date (datetime, optional): an optional schedule start date
        Returns:
            - Iterable[datetime]: the next scheduled dates
        """
        if not self.start_date:
            start_date = datetime.now(timezone.utc)

        cron = croniter(self.cron, start_date)

        while True:
            next_date = cron.get_next(datetime).replace(tzinfo=timezone.utc)
            if self.end_date and next_date > self.end_date:
                break
            yield next_date

    def next(self, n):

        dates = []
        for date in self.emit_dates(start_date=self.start_date):
            dates.append(date)
            if len(dates) == n:
                break

        return dates


class Trigger:
    def __init__(self, func, params=None):
        self.check = func
        self.kwargs = params or {}
        self.table = params.get("table")
        self.schema = params.get("schema")

    @property
    def last_data_refresh(self):
        return self.check(**self.kwargs)

    @property
    def should_run(self):
        return bool(self.last_data_refresh)


class Listener:
    """
    A class that listens for changes in a table and server as a trigger for upstream-dependent workflows.

    Checks and stores table's last refresh/trigger date.
    """

    def __init__(
        self,
        workflow,
        schema=None,
        table=None,
        field=None,
        query=None,
        db="denodo",
        trigger=None,
        trigger_type="default",
        delay=300,
    ):

        self.workflow = workflow
        self.name = workflow.name
        self.db = db
        self.schema = trigger.schema if trigger else schema
        self.table = table or trigger.table
        self.field = field
        self.query = query
        self.logger = logging.getLogger(__name__)
        self.trigger_type = trigger_type
        self.trigger = trigger
        self.last_data_refresh = self.get_last_refresh()
        self.engine = self.get_engine()
        self.last_trigger_run = self.get_last_trigger_run()
        self.delay = delay
        self.config_key = "standard"

    def retry_task(exceptions, tries=4, delay=3, backoff=2, logger=None):
        """
        Retry calling the decorated function using an exponential backoff.

        Args:
            exceptions: The exception to check. may be a tuple of
                exceptions to check.
            tries: Number of times to try (not retry) before giving up.
            delay: Initial delay between retries in seconds.
            backoff: Backoff multiplier (e.g. value of 2 will double the delay
                each retry).
            logger: Logger to use. If None, print.
        """

        if not logger:
            logger = logging.getLogger(__name__)

        def deco_retry(f):
            @wraps(f)
            def f_retry(*args, **kwargs):

                mtries, mdelay = tries, delay

                while mtries > 1:

                    try:
                        return f(*args, **kwargs)

                    except exceptions as e:
                        msg = f"{e}, \nRetrying in {mdelay} seconds..."
                        logger.warning(msg)
                        sleep(mdelay)
                        mtries -= 1
                        mdelay *= backoff

                return f(*args, **kwargs)

            return f_retry  # true decorator

        return deco_retry

    def get_engine(self):

        config = read_config()
        engine_str = config[self.db]
        engine = create_engine(engine_str, encoding="utf8", poolclass=NullPool)

        return engine

    def get_last_refresh(self):
        with open(LISTENER_STORE) as f:
            listener_store = json.load(f)
            if not listener_store.get(self.name):
                return None
            last_data_refresh = listener_store[self.name].get("last_data_refresh")  # int or serialized date
            try:
                # attempt to convert the serialized datetime to a date object
                last_data_refresh = datetime.date(datetime.strptime(last_data_refresh, r"%Y-%m-%d"))
            except:
                pass
            return last_data_refresh

    def get_last_trigger_run(self):
        with open(LISTENER_STORE) as f:
            listener_store = json.load(f)
            if not listener_store.get(self.name):
                return None
            last_trigger_run = listener_store[self.name].get("last_trigger_run")
            try:
                # attempt to convert the serialized datetime to a date object
                last_trigger_run = datetime.date(datetime.strptime(last_trigger_run, r"%Y-%m-%d"))
            except:
                pass
            return last_trigger_run

    def update_json(self):
        with open(LISTENER_STORE) as json_file:
            try:
                listener_store = json.load(json_file)
            except JSONDecodeError:
                listener_store = {}
        if not isinstance(self, EmailListener):  # to be done properly with TriggerListener subclass
            if self.trigger:
                listener_store[self.name] = {"last_trigger_run": str(self.last_trigger_run)}
        else:
            if isinstance(self.last_data_refresh, dt.date):
                listener_store[self.name] = {"last_data_refresh": str(self.last_data_refresh)}
            else:
                listener_store[self.name] = {"last_data_refresh": self.last_data_refresh}

        with open(LISTENER_STORE, "w") as f_write:
            json.dump(listener_store, f_write, indent=4)

    @retry_task(TypeError, tries=3, delay=10)
    def get_table_refresh_date(self):

        if self.query:
            sql = self.query
        else:
            sql = f"SELECT {self.field} FROM {self.schema}.{self.table} ORDER BY {self.field} DESC LIMIT 1;"

        con = get_con(engine=self.engine)
        cursor = con.cursor()
        cursor.execute(sql)

        try:
            last_data_refresh = cursor.fetchone()[0]
        except TypeError:
            self.logger.exception(f"{self.name}'s trigger field is empty")
            raise

        cursor.close()
        con.close()

        # try casting to date
        last_data_refresh = cast_to_date(last_data_refresh)

        return last_data_refresh

    def should_trigger(self, table_refresh_date=None):

        if not isinstance(self, EmailListener):  # to be done properly with TriggerListener subclass
            if self.trigger:
                today = datetime.today().date()
                if today == self.last_trigger_run:
                    return False  # workflow was already ran today
                return self.trigger.should_run

        else:
            # first run
            if not self.last_data_refresh:
                return True
            # the table ran previously, but now the refresh date is None
            # this mean the table is being cleared in preparation for update
            if not table_refresh_date:
                return False
            # trigger on day change
            if table_refresh_date != self.last_data_refresh:
                return True

        # elif isinstance(self.trigger_type, Schedule):
        #     next_check_on = datetime.date(self.trigger_type.next_run)
        #     if next_check_on == table_refresh_date:
        #         return True

    def detect_change(self) -> bool:
        """Determine whether the listener should trigger a worfklow run.

        Returns
        -------
        bool
            Whether the field (specified by a Trigger function or the field parameter) has changed since it was last checked,
            as determined by Listener.should_trigger().

        Raises
        ------
        ValueError
            If neither of [field, query, trigger] is provided.
        """

        if not isinstance(self, EmailListener):  # to be done properly with adding more subclasses
            if not any([self.field, self.query, self.trigger]):
                raise ValueError("Please specify the trigger for the listener")
            if self.trigger:
                if self.should_trigger():
                    today = datetime.today().date()
                    self.last_trigger_run = today
                    self.update_json()
                    self.logger.info(
                        f"Waiting {self.delay} seconds for the table upload to be finished before runnning workflow..."
                    )
                    sleep(self.delay)
                    return True
        try:
            last_data_refresh = self.get_table_refresh_date()
        except:
            if isinstance(self, EmailListener):
                self.logger.exception(
                    f"Could not retrieve refresh date from {self.search_email_address}'s {self.email_folder} folder"
                )
            else:
                self.logger.exception(f"Connection or query error when connecting to {self.db}")
            last_data_refresh = None

        if self.should_trigger(last_data_refresh):
            self.last_data_refresh = last_data_refresh
            self.update_json()
            self.logger.info(f"Waiting {self.delay} seconds for the table upload to be finished before runnning workflow...")
            sleep(self.delay)
            return True

        return False


class EmailListener(Listener):
    def __init__(
        self,
        workflow,
        schema=None,
        table=None,
        field=None,
        query=None,
        db=None,
        trigger=None,
        trigger_type="default",
        delay=300,
        workflow_report_name=None,
        email_folder=None,
        search_email_address=None,
        email_address=None,
        email_password=None,
        proxy=None,
    ):
        self.name = workflow.name
        self.workflow_report_name = workflow_report_name or workflow.name.lower().replace(" ", "_")
        self.db = db
        self.logger = logging.getLogger(__name__)
        self.engine = None
        self.last_trigger_run = self.get_last_trigger_run()
        self.delay = delay
        self.config_key = "standard"
        self.email_folder = email_folder
        self.search_email_address = search_email_address
        self.email_address = email_address
        self.email_password = email_password
        self.proxy = proxy
        self.last_data_refresh = self.get_last_refresh()
        # self.last_data_refresh = self.get_last_email_date(
        #     self.workflow_report_name,
        #     self.email_folder,
        #     self.search_email_address,
        #     email_address=self.email_address,
        #     email_password=self.email_password,
        #     config_key=self.config_key,
        # )
        # super().__init__(self, self.last_data_refresh)

    def _validate_folder(self, account, folder_name):
        if not folder_name:
            return True
        try:
            folder = account.inbox / folder_name
        except ErrorFolderNotFound:
            raise

    def get_table_refresh_date(self):
        return self.get_last_email_date(
            self.workflow_report_name,
            self.email_folder,
            self.search_email_address,
            self.email_address,
            self.email_password,
            self.config_key,
        )

    def get_last_email_date(
        self,
        workflow_report_name,
        email_folder=None,
        search_email_address=None,
        email_address=None,
        email_password=None,
        config_key="standard",
    ):
        account = EmailAccount(email_address, email_password, alias=self.search_email_address, proxy=self.proxy).account
        self._validate_folder(account, email_folder)
        last_message = None

        if email_folder:
            try:
                last_message = (
                    account.inbox.glob("**/" + email_folder)
                    .filter(subject__contains=workflow_report_name)
                    .order_by("-datetime_received")
                    .only("datetime_received")[0]
                )
            except IndexError:
                self.logger.warning(
                    f"No notifications for {self.name} were found in {self.search_email_address}'s {email_folder} folder"
                )
        else:
            try:
                last_message = (
                    account.inbox.filter(subject__contains=workflow_name)
                    .filter(subject__contains=workflow_name)
                    .order_by("-datetime_received")
                    .only("datetime_received")[0]
                )
            except IndexError:
                self.logger.warning(f"No notifications for {self.name} were found in Inbox folder")

        if not last_message:
            return None

        d = last_message.datetime_received.date()
        last_received_date = date(d.year, d.month, d.day)

        return last_received_date


class TriggerListener(Listener):
    pass


class FieldListener(Listener):
    pass


class QueryListener(Listener):
    pass


class EmailListener(Listener):
    def __init__(
        self,
        workflow,
        schema=None,
        table=None,
        field=None,
        query=None,
        db="denodo",
        trigger=None,
        trigger_type="default",
        delay=300,
        email_folder=None,
        search_email_address=None,
        email_address=None,
        email_password=None,
        proxy=None
        ):
        self.name = workflow.name
        self.db = db
        self.logger = logging.getLogger(__name__)
        self.engine = self.get_engine()
        self.last_trigger_run = self.get_last_trigger_run()
        self.delay = delay
        self.config_key = "standard"
        self.email_folder = email_folder
        self.search_email_address = search_email_address
        self.email_address = email_address
        self.email_password = email_password
        self.proxy = proxy
        self.last_data_refresh = self.get_last_email_date(
            self.name,
            self.email_folder,
            self.search_email_address,
            email_address = self.email_address,
            email_password = self.email_password,
            config_key=self.config_key
        )
        # super().__init__(self, self.last_data_refresh)

    def _validate_folder(self, account, folder_name):
        if not folder_name:
            return True
        try:
            folder = account.inbox / folder_name
        except ErrorFolderNotFound:
            raise

    def get_last_email_date(
        self,
        workflow_name,
        email_folder=None,
        search_email_address=None,
        email_address=None,
        email_password=None,
        config_key="standard",
    ):
        account = EmailAccount(email_address, email_password, alias=self.search_email_address, proxy=self.proxy).account
        self._validate_folder(account, email_folder)
        last_message = None
        
        if email_folder:
            try:
                last_message = (
                    account.inbox.glob("**/" + email_folder)
                    .filter(subject__contains=workflow_name)
                    .order_by("-datetime_received")
                    .only("datetime_received")[0]
                )
            except IndexError:
                self.logger.warning(f"No notifications for {self.name} were found in {email_folder}")
        else:
            try:
                last_message = (
                    account.inbox.filter(subject__contains=workflow_name)
                    .filter(subject__contains=workflow_name)
                    .order_by("-datetime_received")
                    .only("datetime_received")[0]
                )
            except IndexError:
                self.logger.warning(f"No notifications for {self.name} were found in {email_folder}")

        if not last_message:
            return None

        d = last_message.datetime_received.date()
        last_received_date = date(d.year, d.month, d.day)

        return last_received_date


class Workflow:
    """
    A class for running Dask tasks.
    """

    def __init__(self, name, owner_email, backup_email, tasks, trigger_on_success=None, execution_options: dict = None):
        self.name = name
        self.owner_email = owner_email
        self.backup_email = backup_email
        self.tasks = tasks
        self.trigger_on_success = trigger_on_success
        self.execution_options = execution_options
        self.graph = dask.delayed()(self.tasks)
        self.run_time = 0
        self.status = "idle"
        self.is_scheduled = False
        self.is_triggered = False
        self.is_manual = False
        self.stage = "prod"
        self.logger = logging.getLogger(__name__)
        self.error_value = None
        self.error_type = None
        self.scheduler = "threads"
        self.num_workers = 8

        self.logger.info(f"Workflow {self.name} initiated successfully")

    # def add_task(fn, max_retries=5, retry_delay=5, depends_on=None):
    #     tasks = [load_qf(qf, depends_on=None)]
    #     fnretry = retry(fn)
    #     self.tasks
    #     return fn_decorated

    def __str__(self):
        return self.tasks

    def log_task(self, task):
        def deco():
            pass

    def visualize(self):
        return self.graph.visualize()

    def add_schedule(self, schedule):
        self.schedule = schedule
        self.next_run = self.schedule.next(1)[0]
        self.is_scheduled = True

    def add_listener(self, listener):
        self.listener = listener
        self.is_triggered = True

    def check_if_manual(self):
        if not (self.is_scheduled or self.is_triggered):
            self.is_manual = True
            return True

    def retry_task(exceptions, tries=4, delay=3, backoff=2, logger=None):
        """
        Retry calling the decorated function using an exponential backoff.

        Args:
            exceptions: The exception to check. may be a tuple of
                exceptions to check.
            tries: Number of times to try (not retry) before giving up.
            delay: Initial delay between retries in seconds.
            backoff: Backoff multiplier (e.g. value of 2 will double the delay
                each retry).
            logger: Logger to use. If None, print.
        """

        if not logger:
            logger = logging.getLogger(__name__)

        def deco_retry(f):
            @wraps(f)
            def f_retry(*args, **kwargs):

                mtries, mdelay = tries, delay

                while mtries > 1:

                    try:
                        return f(*args, **kwargs)

                    except exceptions as e:
                        msg = f"{e}, \nRetrying in {mdelay} seconds..."
                        logger.warning(msg)
                        sleep(mdelay)
                        mtries -= 1
                        mdelay *= backoff

                return f(*args, **kwargs)

            return f_retry  # true decorator

        return deco_retry

    @retry_task(Exception, tries=3, delay=300)
    def write_status_to_rds(self, name, owner_email, backup_email, status, run_time, env, error_value=None, error_type=None):

        schema = "administration"
        table = "status"

        last_run_date = pd.datetime.utcnow()

        status_data = {
            "workflow_name": [name],
            "owner_email": [owner_email],
            "backup_email": [backup_email],
            "run_date": [last_run_date],
            "workflow_status": [status],
            "run_time": [run_time],
            "env": [env],
            "error_value": [error_value],
            "error_type": [error_type],
        }

        status_data = pd.DataFrame(status_data)

        try:
            df_to_s3(
                status_data,
                table,
                schema,
                if_exists="append",
                redshift_str="mssql+pyodbc://redshift_acoe",
                s3_key="bulk",
                bucket="acoe-s3",
            )
        except:
            self.logger.exception(f"{self.name} status could not be uploaded to S3")
            return None

        s3_to_rds(
            file_name=table + ".csv",
            schema=schema,
            if_exists="append",
            redshift_str="mssql+pyodbc://redshift_acoe",
            s3_key="bulk",
            bucket="acoe-s3",
        )

        self.logger.info(f"{self.name} status successfully uploaded to Redshift")

        return None

    def gen_scheduled_wf_email_body(self):
        run_time_str = str(timedelta(seconds=self.run_time))
        email_body = f"Scheduled workflow {self.name} has finished in {run_time_str} with the status {self.status}"
        return email_body

    def gen_triggered_wf_email_body(self):
        run_time_str = str(timedelta(seconds=self.run_time))
        l = self.listener
        if not isinstance(self.listener, EmailListener):
            if l.trigger:
                email_body = f"""Dependent workflow {self.name} has finished in {run_time_str} with the status {self.status}.
                    \nTrigger: {l.trigger.table} {l.field}'s latest value has changed to {l.trigger.last_data_refresh}"""
            else:
                email_body = f"""Dependent workflow {self.name} has finished in {run_time_str} with the status {self.status}.
                \nTrigger: {l.table} {l.field}'s latest value has changed to
                    {l.last_data_refresh}"""
        else:
            email_body = f"""Dependent workflow {self.name} has finished in {run_time_str} with the status {self.status}.
            \nTrigger:
            Received notification in {l.search_email_address}' {l.email_folder} folder for {l.workflow_report_name}'s update on {l.last_data_refresh}"""
        return email_body

    def gen_manual_wf_email_body(self):
        run_time_str = str(timedelta(seconds=self.run_time))
        email_body = f"Manual workflow {self.name} has finished in {run_time_str} with the status {self.status}"
        return email_body

    def add_stacktrace(self, email_body):
        email_body += f"\n\nError message: \n\n{self.error_message}"
        return email_body

    def generate_notification(self):
        # prepare email body; to be refactored into a function
        subject = f"Workflow {self.status}"
        if self.is_scheduled:
            email_body = self.gen_scheduled_wf_email_body()
        elif self.is_triggered:
            email_body = self.gen_triggered_wf_email_body()
        else:
            email_body = self.gen_manual_wf_email_body()
        if self.status == "fail":
            email_body += self.add_stacktrace(email_body)

        notification = Email(subject=subject, body=email_body, logger=self.logger)

        return notification

    def persist_start_time(self, time: float) -> None:
        if not os.path.exists("etc"):
            os.makedirs(f"etc")
        with open("etc/cur_wf_start_time.txt", "w+") as f:
            f.write(str(time))
        return None

    def run(self, env="local"):
        self.env = env
        start = time()
        self.persist_start_time(start)
        try:
            graph = dask.delayed()(self.tasks)
            if self.execution_options:
                scheduler = self.execution_options.get("scheduler") or self.scheduler
                num_workers = self.execution_options.get("num_workers") or self.num_workers
            else:
                scheduler = "threads"
                num_workers = self.num_workers
            graph.compute(scheduler=scheduler, num_workers=num_workers)
            self.status = "success"
        except:
            exc_type, exc_value, exc_tb = sys.exc_info()
            self.error_value = str(exc_value).replace("'", r"\'").replace('"', r"\"")[:250]  # escape unintended delimiters
            self.error_type = str(exc_type).split("'")[1]  # <class 'ZeroDivisionError'> -> ZeroDivisionError
            self.error_message = traceback.format_exc()
            self.logger.exception(f"{self.name} failed")
            self.status = "fail"
        end = time()
        self.run_time = int(end - start)

        notification = self.generate_notification()
        cc = self.backup_email if isinstance(self.backup_email, list) else [self.backup_email]
        to = self.owner_email if isinstance(self.owner_email, list) else [self.owner_email]
        send_as = ""

        notification.send(to=to, cc=cc, send_as=send_as)
        # when ran on server, the status is handled by Runner
        if env == "local":
            self.write_status_to_rds(
                self.name,
                self.owner_email,
                self.backup_email,
                self.status,
                self.run_time,
                env=self.env,
                error_value=self.error_value,
                error_type=self.error_type,
            )

        if self.trigger_on_success:
            triggered_wf = self.trigger_on_success
            self.logger.info(f"Running {triggered_wf.name}...")
            triggered_wf.run()
            self.logger.info(f"Finished running {triggered_wf.name} with the status <{triggered_wf.status}>")
            triggered_wf.write_status_to_rds(
                triggered_wf.name,
                triggered_wf.owner_email,
                triggered_wf.backup_email,
                triggered_wf.status,
                triggered_wf.run_time,
                env=self.env,
                error_value=triggered_wf.error_value,
                error_type=triggered_wf.error_type,
            )

        return self.status


class Runner:
    """Workflow runner"""

    def __init__(self, logger: Logger = None, env: str = "prod") -> None:
        self.env = env
        self.logger = logging.getLogger(__name__)
        self.run_params = None

    def should_run(self, workflow: Workflow) -> bool:
        """Determines whether a workflow should run based on its next scheduled run.

        Parameters
        ----------
        workflow : Workflow
            A workflow instance. This function assumes the instance is generated on scheduler tick.
            Currently, this is accomplished by calling wf.generate_workflow() on each workflow every time
            Runner.get_pending_workflows() is called,
            which means wf.next_run recalculated every time should_run() is called

        Returns
        -------
        bool
            Whether the workflow's scheduled next run coincides with current time
        """

        if workflow.is_scheduled:

            self.logger.info(
                f"Determining whether scheduled workflow {workflow.name} shuld run... (next scheduled run: {workflow.next_run})"
            )

            now = datetime.now(timezone.utc)
            next_run = workflow.next_run

            if (next_run.day == now.day) and (
                next_run.hour == now.hour
            ):  # and (next_run.minute == now.minute): # minutes for precise scheduling
                workflow.next_run = workflow.schedule.next(1)[0]
                return True

        elif workflow.is_triggered:

            listener = workflow.listener

            if isinstance(listener, EmailListener):
                folder = listener.email_folder or "inbox"
                self.logger.info(f"Listening for changes in {listener.search_email_address}'s {folder} folder")
            else:
                self.logger.info(f"Listening for changes in {listener.table}...")

            if listener.detect_change():
                return True

        elif workflow.is_manual:
            return True

        return False

    # def get_pending_workflows(self, pending=None):

    #     pending = []
    #     for workflow in self.workflows:
    #         if self.should_run(workflow):
    #             pending.append(workflow)

    #     return pending

    def overwrite_params(self, workflow: Workflow, params: Dict) -> None:
        """Overwrites specified workflow's parameters

        Parameters
        ----------
        workflow : Workflow
            The workflow to modify.
        params : Dict
            Parameters and values which will be used to modify the Workflow instance.
        """
        # params: dict fof the form {"listener": {"delay": 0}, "backup_email": "test@example.com"}
        for param in params:

            # modify parameters of classes stored in Workflow, e.g. Listener of Schedule
            if type(params[param]) == dict:
                _class = param

                # only apply listener params to triggered workflows
                if _class == "listener":
                    if not workflow.is_triggered:
                        continue

                # only apply schedule params to scheduled workflows
                elif _class == "schedule":
                    if not workflow.is_scheduled:
                        continue

                # retrieve object and names of attributes to set
                obj = eval(f"workflow.{_class}")
                obj_params = params[param]

                for obj_param in obj_params:
                    new_param_value = obj_params[obj_param]
                    setattr(obj, obj_param, new_param_value)

            # modify Workflow object's parameters
            else:
                setattr(workflow, param, params[param])

    def run(self, workflows: List[Workflow], overwrite_params: Dict = None) -> Dict:
        """[summary]

        Parameters
        ----------
        workflows : List[Workflow]
            Workflows to run.
        overwrite_params : Dict, optional
            Workflow parameters to overwrite (applies to all passed workflows), by default None

        Returns
        -------
        Dict
            Dictionary including each workflow together with its run status.
        """

        self.logger.info(f"Checking for pending workflows...")

        if overwrite_params:
            self.logger.debug(f"Overwriting workflow parameters: {overwrite_params}")
            for workflow in workflows:
                self.overwrite_params(workflow, params=overwrite_params)

        for workflow in workflows:
            if self.should_run(workflow):
                self.logger.info(f"Running {workflow.name}...")
                workflow.run(env=self.env)
                self.logger.info(f"Finished running {workflow.name} with the status <{workflow.status}>")
                workflow.write_status_to_rds(
                    workflow.name,
                    workflow.owner_email,
                    workflow.backup_email,
                    workflow.status,
                    workflow.run_time,
                    env=self.env,
                    error_value=workflow.error_value,
                    error_type=workflow.error_type,
                )
        else:
            self.logger.info(f"No pending workflows found")

        return {workflow.name: workflow.status for workflow in workflows}


class SimpleGraph:
    """Produces a simplified Dask graph"""

    def __init__(self, format="png", filename=None):
        self.format = format
        self.filename = filename

    @staticmethod
    def _node_key(s):
        if isinstance(s, tuple):
            return s[0]
        return str(s)

    def visualize(self, x, filename="simple_computation_graph", format=None):

        if hasattr(x, "dask"):
            dsk = x.__dask_optimize__(x.dask, x.__dask_keys__())
        else:
            dsk = x

        deps = {k: get_dependencies(dsk, k) for k in dsk}

        g = graphviz.Digraph(graph_attr={"rankdir": "LR"})

        nodes = set()
        edges = set()
        for k in dsk:
            key = self._node_key(k)
            if key not in nodes:
                g.node(key, label=key_split(k), shape="rectangle")
                nodes.add(key)
            for dep in deps[k]:
                dep_key = self._node_key(dep)
                if dep_key not in nodes:
                    g.node(dep_key, label=key_split(dep), shape="rectangle")
                    nodes.add(dep_key)
                # Avoid circular references
                if dep_key != key and (dep_key, key) not in edges:
                    g.edge(dep_key, key)
                    edges.add((dep_key, key))

        data = g.pipe(format=self.format)
        display_cls = _get_display_cls(self.format)

        if self.filename is None:
            return display_cls(data=data)

        full_filename = ".".join([filename, self.format])
        with open(full_filename, "wb") as f:
            f.write(data)

        return display_cls(filename=full_filename)


def retry(exceptions, tries=4, delay=3, backoff=2, logger=None):
    """
    Retry calling the decorated function using an exponential backoff.

    Args:
        exceptions: The exception to check. may be a tuple of
            exceptions to check.
        tries: Number of times to try (not retry) before giving up.
        delay: Initial delay between retries in seconds.
        backoff: Backoff multiplier (e.g. value of 2 will double the delay
            each retry).
        logger: Logger to use. If None, print.


    This is almost a copy of Workflow.retry, but it's using its own logger.
    """
    if not logger:
        logger = logging.getLogger(__name__)

    def deco_retry(f):
        @wraps(f)
        def f_retry(*args, **kwargs):

            mtries, mdelay = tries, delay

            while mtries > 1:

                try:
                    return f(*args, **kwargs)

                except exceptions as e:
                    msg = f"{e}, \nRetrying in {mdelay} seconds..."
                    logger.warning(msg)
                    sleep(mdelay)
                    mtries -= 1
                    mdelay *= backoff

            return f(*args, **kwargs)

        return f_retry  # true decorator

    return deco_retry


@retry(Exception, tries=5, delay=5)
def get_con(engine):
    con = engine.connect().connection
    return con<|MERGE_RESOLUTION|>--- conflicted
+++ resolved
@@ -24,13 +24,9 @@
 
 from .config import Config
 
-<<<<<<< HEAD
 from .email import Email, EmailAccount
 from exchangelib.errors import ErrorFolderNotFound
 
-=======
-from .email import EmailAccount, Email
->>>>>>> a315cecc
 from .etl import df_to_s3, s3_to_rds
 from .utils import get_last_working_day, read_config, get_path
 
