import os
import json
from sqlalchemy import create_engine
import pandas as pd
from sqlalchemy.pool import NullPool

class Config(dict):
    def __init__(self):
        dict.__init__(self)

    def from_dict(self, d):
        for key in d:
            self[key] = d[key]


def read_config():
    try:
        json_path = os.path.join(os.environ['USERPROFILE'], '.grizly', 'etl_config.json')
        with open(json_path, 'r') as f:
            config = json.load(f)
    except KeyError:
        config = "Error with UserProfile"
    return config


config = read_config()
try:
    os.environ["HTTPS_PROXY"] = config["https"]
except TypeError:
    pass

<<<<<<< HEAD
# def columns_to_excel(table, excel_path, schema):
#     """
#     Save columns names from Denodo to excel.
#     """
#     col_names = get_col_name(table, schema)
#     col_names.to_excel(excel_path, index=False)
#     return "Columns saved in excel."

def get_connection(db="denodo"):

    engine = create_engine(config[db])
=======
>>>>>>> 0e381aba

    try:
        con = engine.connect().connection
    except:
        con = engine.connect().connection

    return con

def get_denodo_columns(schema, table, column_types=False, date_format="DATE"):
    """Get columns (or also columns types) from Denodo view.

    Parameters
    ----------
    schema : str
        Name of schema.
    table : str
        Name of table.
    column_types : bool
        True means user wants to get also data types.
    date_format : str
        Denodo date format differs from those from other databases. User can choose which format is desired.
    """


    if column_types==False:
        sql = f"""
            SELECT column_name
            FROM get_view_columns()
            WHERE view_name = '{table}'
                AND database_name = '{schema}'
            """
    else:
        sql = f"""
            SELECT distinct column_name,  column_sql_type, column_size
            FROM get_view_columns()
            WHERE view_name = '{table}'
            AND database_name = '{schema}'
    """
    engine = create_engine(config["denodo"])

    try:
        con = engine.connect().connection
        cursor = con.cursor()
        cursor.execute(sql)
    except:
        con = engine.connect().connection
        cursor = con.cursor()
        cursor.execute(sql)

    col_names = []

    if column_types==False:
        while True:
            column = cursor.fetchone()
            if not column:
                break
            col_names.append(column[0])
        cursor.close()
        con.close()
        return col_names
    else:
        col_types = []
        while True:
            column = cursor.fetchone()
            if not column:
                break
            col_names.append(column[0])
            if column[1] in ( 'VARCHAR', 'NVARCHAR'):
                col_types.append(column[1]+'('+str(min(column[2],1000))+')')
            elif column[1] == 'DATE' :
                col_types.append(date_format)
            else:
                col_types.append(column[1])
        cursor.close()
        con.close()
        return col_names, col_types


def get_redshift_columns(schema, table, column_types=False):
    """Get columns and optionally other metadata from a Redshift table.

    Parameters
    ----------
    schema : str
        Name of schema.
    table : str
        Name of table.
    column_types : bool
        True means user wants to get also data types.
    date_format : str
        Denodo date format differs from those from other databases. User can choose which format is desired.
    """
    con = get_connection(db="redshift")
    cursor = con.cursor()
    sql = f"""
        SELECT ordinal_position AS position, column_name, data_type,
        CASE WHEN character_maximum_length IS NOT NULL
        THEN character_maximum_length
        ELSE numeric_precision END AS max_length
        FROM information_schema.columns
        WHERE table_name = '{table}' AND table_schema = '{schema}'
        ORDER BY ordinal_position;
        """
    cursor.execute(sql)

    col_names = []

    if column_types:
        col_types = []
        while True:
            column = cursor.fetchone()
            if not column:
                break
            col_name = column[1]
            col_type = column[2]
            col_names.append(col_name)
            col_types.append(col_type)
        to_return = (col_names, col_types)
    else:
        while True:
            column = cursor.fetchone()
            if not column:
                break
            col_name = column[1]
            col_names.append(col_name)
        to_return = col_names

    cursor.close()
    con.close()

    return to_return


def get_columns(schema, table, column_types=False, date_format="DATE", db="denodo"):
    """ Retrieves column names and optionally other table metadata """
    db = db.lower()
    if db == "denodo":
        return get_denodo_columns(schema=schema, table=table, column_types=column_types, date_format=date_format)
    elif db == "redshift":
        return get_redshift_columns(schema=schema, table=table)
    else:
        raise NotImplementedError("This db is not yet supported")


def check_if_exists(table, schema=''):
    """
    Checks if a table exists in Redshift.
    """
    engine = create_engine("mssql+pyodbc://Redshift", encoding='utf8', poolclass=NullPool)
    if schema == '':
        sql_exists = "select * from information_schema.tables where table_name = '{}' ". format(table)
    else:
        sql_exists = "select * from information_schema.tables where table_schema = '{}' and table_name = '{}' ". format(schema, table)

    return not pd.read_sql_query(sql = sql_exists, con=engine).empty


def check_if_valid_type(type:str):
    """Checks if given type is valid in Redshift.
    
    Parameters
    ----------
    type : str
        Input type

    Returns
    -------
    bool
        True if type is valid, False if not
    """
    valid_types = [
        'SMALLINT',
        'INT2',
        'INTEGER',
        'INT',
        'INT4',
        'BIGINT',
        'INT8',
        'DECIMAL',
        'NUMERIC',
        'REAL',
        'FLOAT4',
        'DOUBLE PRECISION',
        'FLOAT8',
        'FLOAT',
        'BOOLEAN',
        'BOOL',
        'CHAR',
        'CHARACTER',
        'NCHAR',
        'BPCHAR',
        'VARCHAR',
        'CHARACTER VARYING',
        'NVARCHAR',
        'TEXT',
        'DATE',
        'TIMESTAMP',
        'TIMESTAMPTZ'
        ]

    for valid_type in valid_types:
        if type.upper().startswith(valid_type):
            return True
    return False


def delete_where(table, schema='', *argv):
    """
    Removes records from Redshift table which satisfy *argv.

    Parameters:
    ----------
    table : string
        Name of SQL table.
    schema : string, optional
        Specify the schema.

    Examples:
    --------
        >>> delete_where('test_table', schema='testing', "fiscal_year = '2019'")

        Will generate and execute query:
        "DELETE FROM testing.test WHERE fiscal_year = '2019'"


        >>> delete_where('test_table', schema='testing', "fiscal_year = '2017' OR fiscal_year = '2018'", "customer in ('Enel', 'Agip')")

        Will generate and execute two queries:
        "DELETE FROM testing.test WHERE fiscal_year = '2017' OR fiscal_year = '2018'"
        "DELETE FROM testing.test WHERE customer in ('Enel', 'Agip')"

    """
    table_name = f'{schema}.{table}' if schema else f'{table}'

    if check_if_exists(table, schema):
        engine = create_engine("mssql+pyodbc://Redshift", encoding='utf8', poolclass=NullPool)

        if argv is not None:
            for arg in argv:
                sql = f"DELETE FROM {table_name} WHERE {arg} "
                engine.execute(sql)
                print(f'Records from table {table_name} where {arg} has been removed successfully.')
    else:
        print(f"Table {table_name} doesn't exist.")


def copy_table(schema, copy_from, to, engine=None):

    sql = f"""
    DROP TABLE IF EXISTS {schema}.{to};
    CREATE TABLE {schema}.{to} AS
    SELECT * FROM {schema}.{copy_from}
    """

    print("Executing...")
    print(sql)

    if engine is None:
        engine = create_engine("mssql+pyodbc://Redshift")

    engine.execute(sql)

    return "Success"


def set_cwd(*args):
    try:
        cwd = os.environ['USERPROFILE']
    except KeyError:
        cwd = "Error with UserProfile"
    cwd = os.path.join(cwd, *args)
    return cwd


def get_path(*args):
    try:
        cwd = os.environ['USERPROFILE']
    except KeyError:
        cwd = "Error with UserProfile"
    cwd = os.path.join(cwd, *args)
    return cwd


def file_extension(file_path:str):
    """Gets extension of file.

    Parameters
    ----------
    file_path : str
        Path to the file
    
    Returns
    -------
    str
        File extension, eg '.csv'
    """
    return os.path.splitext(file_path)[1]<|MERGE_RESOLUTION|>--- conflicted
+++ resolved
@@ -29,20 +29,10 @@
 except TypeError:
     pass
 
-<<<<<<< HEAD
-# def columns_to_excel(table, excel_path, schema):
-#     """
-#     Save columns names from Denodo to excel.
-#     """
-#     col_names = get_col_name(table, schema)
-#     col_names.to_excel(excel_path, index=False)
-#     return "Columns saved in excel."
 
 def get_connection(db="denodo"):
 
     engine = create_engine(config[db])
-=======
->>>>>>> 0e381aba
 
     try:
         con = engine.connect().connection
@@ -51,6 +41,7 @@
 
     return con
 
+  
 def get_denodo_columns(schema, table, column_types=False, date_format="DATE"):
     """Get columns (or also columns types) from Denodo view.
 
@@ -325,7 +316,7 @@
     cwd = os.path.join(cwd, *args)
     return cwd
 
-
+  
 def file_extension(file_path:str):
     """Gets extension of file.
 
