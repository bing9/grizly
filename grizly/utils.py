--- conflicted
+++ resolved
@@ -6,20 +6,17 @@
 from simple_salesforce import Salesforce
 from simple_salesforce.login import SalesforceAuthenticationFailed
 from datetime import datetime, timedelta
-<<<<<<< HEAD
 from sys import platform
 
 if platform.startswith("linux"):
     default_config_dir = "/root/.grizly"
 else:
     default_config_dir = os.path.join(os.environ["USERPROFILE"], ".grizly")
-=======
 import dask
 import time
 import logging
 from logging import config
 from json import load
->>>>>>> 411113ee
 
 def read_config():    
     try:
