--- conflicted
+++ resolved
@@ -1,4 +1,5 @@
 import pandas as pd
+import warnings
 
 import re
 import os
@@ -44,24 +45,12 @@
     ----------
     data : dict
         Dictionary structure holding fields, schema, table, sql information.
-
-    engine : str
-        Engine string. If empty then the engine string is "mssql+pyodbc://DenodoODBC".
-        Other engine strings:
-
-        * DenodoPROD: "mssql+pyodbc://DenodoPROD",
-        * Redshift: "mssql+pyodbc://redshift_acoe",
-        * MariaDB: "mssql+pyodbc://retool_dev_db"
     """
 
     def __init__(
         self,
         data: dict = {},
-        engine: str = None,
-        db: str = None,
         dsn: str = None,
-        dialect: str = None,
-        interface: str = None,
         sqldb: SQLDB = None,
         sql: str = None,
         getfields: list = [],
@@ -73,18 +62,17 @@
         self.sql = sql or ""
         self.getfields = getfields
 
-        self.engine = engine if engine else "mssql+pyodbc://DenodoODBC"
-        if not isinstance(self.engine, str):
-            raise ValueError("QFrame engine is not of type: str")
-
-        self.sqldb = sqldb or SQLDB(
-            db=db or ("denodo" if "denodo" in self.engine.lower() else "redshift"),
-            engine_str=self.engine,
-            dsn=dsn,
-            dialect=dialect,
-            interface=interface,
-            logger=self.logger,
-        )
+        engine = kwargs.get("engine")
+        if engine is not None:
+            if not isinstance(engine, str):
+                raise ValueError("QFrame engine is not of type: str")
+            dsn = engine.split("://")[-1]
+            warnings.warn(
+                f"Parameter engine is deprecated as of 0.3 and will be removed in 0.4. Please use dsn='{dsn}' instead.",
+                DeprecationWarning,
+            )
+
+        self.sqldb = sqldb or SQLDB(dsn=dsn, **kwargs)
 
     def create_sql_blocks(self):
         """Creates blocks which are used to generate an SQL"""
@@ -154,7 +142,7 @@
 
         with open(json_path, "w") as f:
             json.dump(json_data, f, indent=4)
-        logger.info(f"Data saved in {json_path}")
+        self.logger.info(f"Data saved in {json_path}")
         return self
 
     def build_subquery(self, store_path, subquery, database):
@@ -1091,10 +1079,10 @@
         QFrame
         """
         self.create_sql_blocks()
-        self.sql = _get_sql(data=self.data, db=self.sqldb.db)
+        self.sql = _get_sql(data=self.data, dialect=self.sqldb.dialect)
         return self.sql
 
-    def create_table(self, table, schema="", char_size=500, engine_str=None, sqldb=None, if_exists=None):
+    def create_table(self, table, schema="", char_size=500, dsn=None, sqldb=None, if_exists=None, **kwargs):
         """Creates a new empty QFrame table in database if the table doesn't exist.
         TODO: Remove engine_str, db, dsn and dialect and leave sqldb
 
@@ -1111,8 +1099,13 @@
         -------
         QFrame
         """
-        engine_str = engine_str or self.engine
-        sqldb = sqldb or SQLDB(db=self.sqldb.db, engine_str=engine_str)
+        if kwargs.get("engine_str") is not None:
+            dsn = engine_str.split("://")[-1]
+            raise DeprecationWarning(
+                f"Parameter engine_str is deprecated as of 0.3 and will be removed in 0.4. Please use dsn='{dsn}' instead."
+            )
+
+        sqldb = sqldb or (self.sqldb if dsn is None else SQLDB(dsn=dsn, **kwargs))
 
         types = self.get_dtypes()
         if self.sqldb.dialect == "mysql" and sqldb.dialect == "postgresql":
@@ -1252,7 +1245,7 @@
             Data generated from sql.
         """
         sql = self.get_sql()
-        if "denodo" in self.engine.lower() and self.sqldb.db == "denodo":
+        if self.sqldb.db == "denodo":
             sql += " CONTEXT('swap' = 'ON', 'swapsize' = '500', 'i18n' = 'us_est', 'queryTimeout' = '9000000000', 'simplify' = 'on')"
         con = self.sqldb.get_connection()
         if self.debug:
@@ -1344,12 +1337,9 @@
         data = deepcopy(self.data)
         sql = self.sql
         getfields = deepcopy(self.getfields)
-
-        engine = self.engine
         sqldb = self.sqldb
-
         logger = self.logger
-        return QFrame(data=data, sql=sql, getfields=getfields, engine=engine, sqldb=sqldb, logger=logger,)
+        return QFrame(data=data, sql=sql, getfields=getfields, sqldb=sqldb, logger=logger,)
 
     def __str__(self):
         sql = self.get_sql()
@@ -1456,8 +1446,6 @@
 
 
     NOTE: Order of the elements in join_type and on list is important.
-
-    TODO: Add validations on engines. QFarmes engines have to be the same.
 
     Examples
     --------
@@ -1503,11 +1491,9 @@
     iterator = 0
     for q in qframes:
         if iterator == 0:
-            first_engine = q.engine
-            first_db = q.sqldb.db
-        else:
-            assert first_engine == q.engine, "QFrames have different engine strings."
-            assert first_db == q.sqldb.db, "QFrames have different db parameters."
+            first_sqldb = q.sqldb
+        else:
+            assert first_sqldb == q.sqldb, "QFrames have different datasources."
         q.create_sql_blocks()
         iterator += 1
         data[f"sq{iterator}"] = deepcopy(q.data)
@@ -1537,12 +1523,14 @@
 
     data["select"]["join"] = {"join_type": join_type, "on": on}
 
-    self.logger.info("Data joined successfully.")
+    out_qf = QFrame(data=data, sqldb=qframes[0].sqldb, logger=qframes[0].logger)
+
+    out_qf.logger.info("Data joined successfully.")
     if not unique_col:
-        self.logger.warning(
+        out_qf.logger.warning(
             "Please remove or rename duplicated columns. Use your_qframe.show_duplicated_columns() to check duplicates."
         )
-    return QFrame(data=data, engine=qframes[0].engine, sqldb=qframes[0].sqldb,)
+    return out_qf
 
 
 def union(qframes=[], union_type=None, union_by="position"):
@@ -1609,8 +1597,7 @@
 
     iterator = 2
     for qf in qframes:
-        assert main_qf.engine == qf.engine, "QFrames have different engine strings."
-        assert main_qf.sqldb.db == qf.sqldb.db, "QFrames have different db parameters."
+        assert main_qf.sqldb == qf.sqldb, "QFrames have different datasources."
         qf.create_sql_blocks()
         qf_aliases = qf.data["select"]["sql_blocks"]["select_aliases"]
         assert len(new_fields) == len(
@@ -1660,13 +1647,10 @@
 
     data["select"]["union"] = {"union_type": union_type}
 
-<<<<<<< HEAD
-    print("Data unioned successfully.")
-    return QFrame(data=data, engine=qframes[0].engine, sqldb=qframes[0].sqldb,)
-=======
-    self.logger.info("Data unioned successfully.")
-    return QFrame(data=data, engine=qframes[0].engine, db=qframes[0].db)
->>>>>>> 13720b3d
+    out_qf = QFrame(data=data, sqldb=qframes[0].sqldb, logger=qframes[0].logger)
+    out_qf.logger.info("Data unioned successfully.")
+
+    return out_qf
 
 
 def _validate_data(data):
@@ -1863,7 +1847,7 @@
         with open(json_path, "w") as f:
             json.dump(json_data, f)
 
-        self.logger.info(f"Data saved in {json_path}")
+        print(f"Data saved in {json_path}")
 
     else:
         return json_data
@@ -1983,7 +1967,7 @@
     return sql_blocks
 
 
-def _get_sql(data, db):
+def _get_sql(data, dialect):
     if data == {}:
         return ""
 
@@ -1993,12 +1977,12 @@
     if "union" in data["select"]:
         iterator = 1
         sq_data = deepcopy(data[f"sq{iterator}"])
-        sql += _get_sql(sq_data, db)
+        sql += _get_sql(sq_data, dialect)
 
         for union in data["select"]["union"]["union_type"]:
             union_type = data["select"]["union"]["union_type"][iterator - 1]
             sq_data = deepcopy(data[f"sq{iterator+1}"])
-            right_table = _get_sql(sq_data, db)
+            right_table = _get_sql(sq_data, dialect)
 
             sql += f" {union_type} {right_table}"
             iterator += 1
@@ -2021,13 +2005,13 @@
         elif "join" in data["select"]:
             iterator = 1
             sq_data = deepcopy(data[f"sq{iterator}"])
-            left_table = _get_sql(sq_data, db)
+            left_table = _get_sql(sq_data, dialect)
             sql += f" FROM ({left_table}) sq{iterator}"
 
             for join in data["select"]["join"]["join_type"]:
                 join_type = data["select"]["join"]["join_type"][iterator - 1]
                 sq_data = deepcopy(data[f"sq{iterator+1}"])
-                right_table = _get_sql(sq_data, db)
+                right_table = _get_sql(sq_data, dialect)
                 on = data["select"]["join"]["on"][iterator - 1]
 
                 sql += f" {join_type} ({right_table}) sq{iterator+1}"
@@ -2037,7 +2021,7 @@
 
         elif "table" not in data["select"] and "join" not in data["select"] and "sq" in data:
             sq_data = deepcopy(data["sq"])
-            sq = _get_sql(sq_data, db)
+            sq = _get_sql(sq_data, dialect)
             sql += f" FROM ({sq}) sq"
 
         if "where" in data["select"] and data["select"]["where"] != "":
@@ -2054,7 +2038,7 @@
         order_by = ", ".join(data["select"]["sql_blocks"]["order_by"])
         sql += f" ORDER BY {order_by}"
 
-    if db in ["sqlite", "mariadb"]:
+    if dialect == "mysql":
         if "limit" in data["select"] and data["select"]["limit"] != "":
             sql += " LIMIT {}".format(data["select"]["limit"])
 
