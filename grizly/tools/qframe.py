--- conflicted
+++ resolved
@@ -230,10 +230,6 @@
                col3,
                col4
         FROM administration.table_tutorial
-<<<<<<< HEAD
-=======
-
->>>>>>> 91273258
         """
 
         if schema is None:
@@ -1095,16 +1091,12 @@
             types = [mysql_to_postgres_type(dtype) for dtype in types]
 
         sqldb.create_table(
-<<<<<<< HEAD
             columns=self.get_fields(aliased=True),
             types=types,
             table=table,
             schema=schema,
             char_size=char_size,
             if_exists=if_exists,
-=======
-            columns=self.get_fields(aliased=True), types=self.get_dtypes(), table=table, schema=schema, char_size=char_size,
->>>>>>> 91273258
         )
         return self
 
@@ -1162,19 +1154,12 @@
         -------
         QFrame
         """
-<<<<<<< HEAD
         self.sqldb.create_table(
             columns=self.get_fields(aliased=True),
             types=self.get_dtypes(),
             table=table,
             schema=schema,
             char_size=char_size,
-=======
-        self.create_sql_blocks()
-        sqldb = SQLDB(db=self.db, engine_str=self.engine, interface=self.interface)
-        sqldb.create_table(
-            columns=self.get_fields(aliased=True), types=self.get_dtypes(), table=table, schema=schema, char_size=char_size,
->>>>>>> 91273258
         )
         self.sqldb.write_to(
             table=table, columns=self.get_fields(aliased=True), sql=self.get_sql(), schema=schema, if_exists=if_exists,
@@ -1224,22 +1209,11 @@
             _dict[column] = column_values
         return _dict
 
-<<<<<<< HEAD
-    def to_df(self, chunksize: int = None):
-=======
-    def to_df(self, db="redshift", chunksize: int = None, verbose=False):
->>>>>>> 91273258
+    def to_df(self, chunksize: int = None, verbose=False):
         """Writes QFrame to DataFrame. Uses pandas.read_sql.
 
         TODO: DataFarme types should correspond to types defined in QFrame data.
 
-<<<<<<< HEAD
-=======
-        Parameters
-        ---------
-        db : not really used but has to be provided
-
->>>>>>> 91273258
         Returns
         -------
         DataFrame
@@ -1249,19 +1223,10 @@
             verbose = True
 
         sql = self.get_sql()
-<<<<<<< HEAD
         if self.sqldb.db == "denodo":
             sql += " CONTEXT('swap' = 'ON', 'swapsize' = '500', 'i18n' = 'us_est', 'queryTimeout' = '9000000000', 'simplify' = 'on')"
         con = self.sqldb.get_connection()
-        if self.debug:
-=======
-        if "denodo" in self.engine.lower():
-            sql += (
-                " CONTEXT('swap' = 'ON', 'swapsize' = '500', 'i18n' = 'us_est', 'queryTimeout' = '9000000000', 'simplify' = 'on')"
-            )
-        con = SQLDB(db=self.db, engine_str=self.engine, interface=self.interface).get_connection()
         if verbose:
->>>>>>> 91273258
             process = psutil.Process(os.getpid())
             self.logger.info("Executing pd.read_sql()...")
             self.logger.info(f"Current memory usage: {process.memory_info().rss / 1024. / 1024. / 1024.:.2f}GB")
@@ -1422,7 +1387,7 @@
         return fields_out
 
 
-def join(qframes=[], join_type=None, on=None, unique_col=True, logger=None):
+def join(qframes=[], join_type=None, on=None, unique_col=True):
     """Joins QFrame objects. Returns QFrame.
 
     Name of each field is a concat of: "sq" + position of parent QFrame in qframes + "." + alias in their parent QFrame.
@@ -1484,9 +1449,6 @@
     assert len(qframes) == len(join_type) + 1 or len(qframes) == 2 and isinstance(join_type, str), "Incorrect list size."
     assert len(qframes) == 2 and isinstance(on, (int, str)) or len(join_type) == len(on), "Incorrect list size."
 
-    if not logger:
-        logger = logging.getLogger(__name__)
-
     data = {"select": {"fields": {}}}
     aliases = []
 
@@ -1523,23 +1485,18 @@
 
     data["select"]["join"] = {"join_type": join_type, "on": on}
 
-<<<<<<< HEAD
     out_qf = QFrame(data=data, sqldb=qframes[0].sqldb, logger=qframes[0].logger)
 
     out_qf.logger.info("Data joined successfully.")
     if not unique_col:
         out_qf.logger.warning(
-=======
-    logger.info("Data joined successfully.")
-    if not unique_col:
-        logger.warning(
->>>>>>> 91273258
+
             "Please remove or rename duplicated columns. Use your_qframe.show_duplicated_columns() to check duplicates."
         )
     return out_qf
 
 
-def union(qframes=[], union_type=None, union_by="position", logger=None):
+def union(qframes=[], union_type=None, union_by="position"):
     """Unions QFrame objects. Returns QFrame.
 
     Parameters
@@ -1590,9 +1547,6 @@
     if union_by not in {"position", "name"}:
         raise ValueError("Invalid value for union_by. Valid values: 'position', 'name'.")
 
-    if not logger:
-        logger = logging.getLogger(__name__)
-
     data = {"select": {"fields": {}}}
 
     main_qf = qframes[0]
@@ -1655,15 +1609,10 @@
 
     data["select"]["union"] = {"union_type": union_type}
 
-<<<<<<< HEAD
     out_qf = QFrame(data=data, sqldb=qframes[0].sqldb, logger=qframes[0].logger)
     out_qf.logger.info("Data unioned successfully.")
 
     return out_qf
-=======
-    logger.info("Data unioned successfully.")
-    return QFrame(data=data, engine=qframes[0].engine, db=qframes[0].db)
->>>>>>> 91273258
 
 
 def _validate_data(data):
@@ -1863,11 +1812,8 @@
         with open(json_path, "w") as f:
             json.dump(json_data, f)
 
-<<<<<<< HEAD
         print(f"Data saved in {json_path}")
-=======
-        logger.info(f"Data saved in {json_path}")
->>>>>>> 91273258
+
 
     else:
         return json_data
