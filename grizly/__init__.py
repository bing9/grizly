from .api import *

<<<<<<< HEAD
__version__ = "0.3.7rc1"
=======
__version__ = "0.3.7rc0"
>>>>>>> 85335836
<|MERGE_RESOLUTION|>--- conflicted
+++ resolved
@@ -1,7 +1,4 @@
 from .api import *
 
-<<<<<<< HEAD
+
 __version__ = "0.3.7rc1"
-=======
-__version__ = "0.3.7rc0"
->>>>>>> 85335836
