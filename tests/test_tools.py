from pandas import DataFrame
import os
from filecmp import cmp
from grizly import extract
from tests import config
<<<<<<< HEAD
=======
from grizly import (
    AWS
)
# from grizly import extract
# from grizly.tests import config
>>>>>>> 2ba3d226

def write_out(out):
    with open(
        config.tests_txt_file,
        "w",
    ) as f:
        f.write(out)

def test_df_to_s3_and_s3_to_file():
    aws = AWS(file_name='testing_aws_class.csv')
    df = DataFrame({'col1': [1, 2], 'col2': [3, 4]})
    aws.df_to_s3(df)

    first_file_path = os.path.join(aws.file_dir, aws.file_name)
    second_file_path = os.path.join(aws.file_dir, 'testing_aws_class_1.csv')

    os.rename(first_file_path, second_file_path)
    aws.s3_to_file()

    assert cmp(first_file_path, second_file_path) == True
    os.remove(first_file_path)
    os.remove(second_file_path)

def test_csv_from_sql():
    csv = extract.Csv(csv_path=config.csv_path).from_sql(table="artist", engine_str=config.engine_str, chunksize=100)
    write_out(csv.deletethis)<|MERGE_RESOLUTION|>--- conflicted
+++ resolved
@@ -3,14 +3,10 @@
 from filecmp import cmp
 from grizly import extract
 from tests import config
-<<<<<<< HEAD
-=======
 from grizly import (
     AWS
 )
-# from grizly import extract
-# from grizly.tests import config
->>>>>>> 2ba3d226
+
 
 def write_out(out):
     with open(
