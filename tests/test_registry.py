--- conflicted
+++ resolved
@@ -1,21 +1,20 @@
-<<<<<<< HEAD
+from ..grizly.exceptions import JobNotFoundError
+from ..grizly.scheduling.registry import Job, SchedulerDB, SchedulerObject, Trigger
+import os
+from hypothesis.strategies import integers, text, lists
+from pytest_mock import MockerFixture
+from unittest.mock import Mock, patch
+import redis
+from hypothesis import given
+from redis import Redis
+import dask
+import time
+import pytest
+from unittest import mock
+from typing import get_args
+from os import name
+import json
 from datetime import datetime, timezone
-import json
-from os import name
-from typing import get_args
-from unittest import mock
-import pytest
-import time
-import dask
-from redis import Redis
-from hypothesis import given
-import redis
-from unittest.mock import Mock, patch
-from pytest_mock import MockerFixture
-from hypothesis.strategies import integers, text, lists
-import os
-from ..grizly.scheduling.registry import Job, SchedulerDB, SchedulerObject, Trigger
-from ..grizly.exceptions import JobNotFoundError
 
 
 @dask.delayed
@@ -475,354 +474,4 @@
 def test_trigger_unregister(trigger):
     trigger.unregister()
     assert not trigger.exists
-    trigger.register()
-=======
-from datetime import datetime, timezone
-import json
-import pytest
-import time
-import dask
-from redis import Redis
-from hypothesis import given
-import redis
-
-from hypothesis.strategies import integers, text, lists
-
-from ..grizly.scheduling.registry import Job, SchedulerDB, SchedulerObject, Trigger
-from ..grizly.exceptions import JobNotFoundError
-
-
-@dask.delayed
-def add(x, y):
-    return x + y
-
-
-task1 = add(1, 2)
-tasks = [task1]
-
-
-# creating test jobs - they have different scopes so that they are not unregistered at the same time
-@pytest.fixture(scope="session")
-def job_with_cron():
-    job_with_cron = Job(name="job_with_cron")
-    job_with_cron.register(tasks=tasks, crons="* * * * *", if_exists="replace")
-    yield job_with_cron
-    job_with_cron.unregister(remove_job_runs=True)
-
-
-@pytest.fixture(scope="module")
-def job_with_upstream(job_with_cron):
-    job_with_upstream = Job(name="job_with_upstream")
-    job_with_upstream.register(
-        tasks=tasks, upstream=job_with_cron.name, if_exists="replace")
-    yield job_with_upstream
-    job_with_upstream.unregister(remove_job_runs=True)
-
-
-@pytest.fixture(scope="module")
-def job_with_trigger(trigger):
-    job_with_trigger = Job(name="job_with_trigger")
-    job_with_trigger.register(
-        tasks=tasks, triggers=trigger.name, if_exists="replace")
-    yield job_with_trigger
-    job_with_trigger.unregister(remove_job_runs=True)
-
-
-@pytest.fixture(scope="module", params=["job_with_cron", "job_with_upstream", "job_with_trigger"])
-def job(job_with_cron, job_with_upstream, job_with_trigger, request):
-    return eval(request.param)
-
-
-@pytest.fixture(scope="session")
-def trigger():
-    _trigger = Trigger(name="test_trigger")
-    _trigger.register()
-    yield _trigger
-    _trigger.unregister()
-
-# Just using job_with_cron (otherwise multiple execution)
-
-
-@pytest.fixture(scope="module")
-def job_run(job_with_cron):
-    job_with_cron.submit(to_dask=False)
-    job_run = job_with_cron.last_run
-    yield job_run
-
-
-@pytest.fixture(scope="session", params=["job_with_cron", "trigger"])
-def redis_object(job_with_cron, trigger, request):
-    return eval(request.param)
-
-
-@pytest.fixture(scope="module")
-def scheduler_db():
-    return SchedulerDB()
-
-
-# SchedulerDB PROPERTIES
-# ------------------
-### TODO @marius
-
-
-def test_scheduler_db_con(scheduler_db):
-    con = scheduler_db.con
-    assert isinstance(con, Redis)
-
-
-# SchedulerDB METHODS
-# ---------------
-
-
-def test_scheduler_db_add_trigger(scheduler_db, trigger):
-    # TODO: Size of trigger-list will not increase
-    # if else structure / unregister manual trigger (maybe fixture)
-    length_1 = len(scheduler_db.get_triggers())
-    scheduler_db.add_trigger('test123')
-    length_2 = len(scheduler_db.get_triggers())
-
-    trigger_list = scheduler_db.get_triggers()
-    assert trigger_list == [trigger, Trigger("test123")]
-
-    # assert length_1 == 1
-    # assert length_1 + 1 == length_2
-
-    Trigger("test123").unregister()
-    # pass
-
-
-def test_scheduler_db_get_triggers(scheduler_db, trigger):
-    triggers = scheduler_db.get_triggers()
-    assert trigger in triggers
-
-
-def test_scheduler_db_add_job(scheduler_db):
-    # TODO: Checking the properties (exists)
-    length_1 = len(scheduler_db.get_jobs())
-    test_name = 'test_job'+str(datetime.now())
-    scheduler_db.add_job(test_name, [], None, [], [], [], 'fail')
-    length_2 = len(scheduler_db.get_jobs())
-    assert length_1 + 1 == length_2
-    # TODO: assert job.exists
-    Job(test_name).unregister()
-
-
-def test_scheduler_db_get_jobs(scheduler_db, job):
-    jobs = scheduler_db.get_jobs()
-    assert job in jobs
-
-
-def test_scheduler_db_get_job_runs(scheduler_db, job_run):
-    # TODO: Checking the fixture job_run (only job_with_crons)
-    job_runs = scheduler_db.get_job_runs()
-    assert job_run in job_runs
-
-
-def test_scheduler_db__check_if_jobs_exist():
-    pass
-
-
-def test_scheduler_db__check_if_exists():
-    pass
-
-
-# SchedulerObject PROPERTIES
-# ---------------------
-
-
-def test_redis_object_exists(redis_object):
-    assert redis_object.exists
-    # assert False
-
-
-# SchedulerObject METHODS
-# -------------------
-
-
-# Job PROPERTIES
-# --------------
-
-
-def test_job_cron(job_with_cron):
-    assert job_with_cron.crons == ["* * * * *"]
-
-    with pytest.raises(ValueError):
-        job_with_cron.crons = ["invalid_cron_string"]
-
-    job_with_cron.crons = []
-    assert job_with_cron.crons == []
-    assert len(job_with_cron._rq_job_ids) == 0
-
-    job_with_cron.crons = "* * * * *"
-    assert job_with_cron.crons == ["* * * * *"]
-    assert len(job_with_cron._rq_job_ids) == 1
-
-
-@given(text())  # hypothesis
-def test_job_owner(job, owner):
-    assert job.owner is None
-
-    job.owner = owner
-    assert job.owner == owner
-
-    job.owner = None
-    assert job.owner is None
-
-
-def test_job_tasks(job):
-    tasks = job.tasks
-    assert len(tasks) == 1
-    assert dask.delayed(tasks).compute() == [3]
-
-
-def test_job_triggers(job_with_trigger, trigger):
-    assert job_with_trigger.triggers == [trigger]
-
-    job_with_trigger.triggers = []
-    assert job_with_trigger.triggers == []
-    assert job_with_trigger not in trigger.jobs
-
-    job_with_trigger.triggers = trigger.name
-    assert job_with_trigger.triggers == [trigger]
-    assert job_with_trigger in trigger.jobs
-
-
-def test_job_downstream(job_with_cron, job_with_upstream):
-    assert job_with_cron.downstream == [job_with_upstream]
-
-    # trying to set not existing job as downstream should raise error
-    with pytest.raises(JobNotFoundError):
-        job_with_cron.downstream = ["not_found_job"]
-
-    job_with_cron.downstream = []
-    assert job_with_cron.downstream == []
-    assert job_with_cron not in job_with_upstream.upstream
-
-    job_with_cron.downstream = [job_with_upstream.name]
-    assert job_with_cron.downstream == [job_with_upstream]
-    assert job_with_cron in job_with_upstream.upstream
-
-
-def test_job_upstream(job_with_cron, job_with_upstream):
-    assert job_with_upstream.upstream == [job_with_cron]
-
-    # trying to set not existing job as upstream should raise error
-    with pytest.raises(JobNotFoundError):
-        job_with_cron.upstream = ["not_found_job"]
-
-    job_with_upstream.upstream = []
-    assert job_with_upstream.upstream == []
-    assert job_with_upstream not in job_with_cron.downstream
-
-    job_with_upstream.upstream = [job_with_cron.name]
-    assert job_with_upstream.upstream == [job_with_cron]
-    assert job_with_upstream in job_with_cron.downstream
-
-
-# Job METHODS
-# -----------
-
-
-def test_job_add_triggers():
-    pass
-
-
-def test_job_remove_triggers():
-    pass
-
-
-def test_job_add_downstream_jobs():
-    pass
-
-
-def test_job_remove_downstream_jobs():
-    pass
-
-
-def test_job_add_upstream_jobs():
-    pass
-
-
-def test_job_remove_upstream_jobs():
-    pass
-
-
-def test_job_register(job_with_cron):
-    con = job_with_cron.con
-    assert con.hgetall(job_with_cron.hash_name) != {}
-
-    rq_job_ids = job_with_cron._rq_job_ids
-    assert len(rq_job_ids) == 1
-
-
-# JobRun PROPERTIES
-# -----------------
-
-
-def test_job_run_duration(job_run):
-    assert job_run.duration == 0
-
-
-def test_job_run_id(job_run):
-    assert job_run._id == 1
-    # assert False
-
-
-def test_job_run_error(job_run):
-    assert job_run.error is None
-
-
-def test_job_run_created_finished_at(job_run):
-    assert job_run.created_at < job_run.finished_at
-
-
-def test_job_run_name(job_run):
-    assert job_run.name is None
-
-
-def test_job_run_status(job_run):
-    assert job_run.status == "success"
-
-
-# JobRun METHODS
-# --------------
-
-
-# Trigger PROPERTIES
-# ------------------
-### TODO @marius
-
-def test_trigger_is_triggered(trigger):
-    assert trigger.is_triggered is None
-    trigger.is_triggered = True
-    assert trigger.is_triggered == True
-
-
-def test_trigger_jobs(trigger, job_with_trigger):
-    # TODO: list object is not callable
-    jobs = trigger.jobs
-    assert job_with_trigger in jobs
-
-
-def test_trigger_add_remove_jobs(trigger, job_with_cron):
-    # TODO: how to access the name of the jobs?
-    trigger.add_jobs(job_with_cron.name)
-    assert job_with_cron in trigger.jobs
-
-    trigger.remove_jobs([job_with_cron.name])
-    assert job_with_cron not in trigger.jobs
-
-
-def test_trigger_register(trigger):
-    # TODO: Already tested within the fixture
-    assert isinstance(trigger.register(), Trigger)
-
-
-def test_trigger_unregister(trigger):
-    trigger.unregister()
-    assert not trigger.exists
-    trigger.register()
-
-# Trigger METHODS
-# # ---------------
->>>>>>> ccea009b
+    trigger.register()